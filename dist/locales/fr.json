--- conflicted
+++ resolved
@@ -660,11 +660,7 @@
             "more": "Plus",
             "events": "Événements",
             "languages": "Langues: {languages}",
-<<<<<<< HEAD
-            "missing": "Quelque chose manque-t-il dans cette liste?",
-=======
             "missing": "Quelque-chose manque-t-il dans cette liste ?",
->>>>>>> 30c7f7db
             "tell_us": "Dîtes-nous en plus !"
         },
         "confirm": {
@@ -3678,11 +3674,7 @@
                     "terms": "garages, bloc de garages, boxes, box, hangar, parcages, parkings, voitures, parc de stationnement couvert"
                 },
                 "building/grandstand": {
-<<<<<<< HEAD
-                    "name": "tribune",
-=======
                     "name": "Tribune",
->>>>>>> 30c7f7db
                     "terms": "<translate with synonyms or related terms for 'Grandstand', separated by commas>"
                 },
                 "building/greenhouse": {
@@ -6955,13 +6947,10 @@
                 "description": "Rencontres irrégulières de la communauté OpenStreetMap à Chiang Mai",
                 "extendedDescription": "Les membres de la communauté OpenStreetMap se rencontrent tous les quelques mois à Chiang Mai. Contactez-nous et regardez {url} pour voir quand notre prochaine rencontre est prévue"
             },
-<<<<<<< HEAD
-=======
             "OSM-TH-facebook": {
                 "name": "Groupe Facebook OpenStreetMap TH",
                 "description": "Groupe Facebook pour les cartographes en thaïlande"
             },
->>>>>>> 30c7f7db
             "OSM-TH-forum": {
                 "name": "Forum OpenStreetMap TH",
                 "description": "Forum web d'OpenStreetMap Thaïlande"
@@ -7043,10 +7032,6 @@
                 "name": "Fil Twitter d'OpenStreetMap Belgique",
                 "description": "OSM Belgique sur Twitter: @osm_be"
             },
-<<<<<<< HEAD
-            "talk-cz-mailinglist": {
-                "name": "Liste de diffusion talk-cz",
-=======
             "czech-community": {
                 "name": "Communauté OSM tchèque",
                 "description": "Portail cartographique, site web et contacts des membres OSM en République Tchèque"
@@ -7061,7 +7046,6 @@
             },
             "talk-cz-mailinglist": {
                 "name": "Liste de diffusion tchèque (talk-cz)",
->>>>>>> 30c7f7db
                 "description": "Talk-cz est la liste de diffusion officielle pour la communauté tchèque"
             },
             "dk-forum": {
@@ -7140,13 +7124,10 @@
                 "name": "Liste de diffusion OWL",
                 "description": "Il s'agit de la liste de diffusion pour la communauté OSM en Westphalie Est-Lippe"
             },
-<<<<<<< HEAD
-=======
             "de-telegram": {
                 "name": "Telegram d'OpenStreetMap Allemagne",
                 "description": "Rejoignez le groupe Telegram d'OpenStreetMap Allemagne sur {url}"
             },
->>>>>>> 30c7f7db
             "osm-de": {
                 "name": "OpenStreetMap Allemagne",
                 "description": "La plate-forme pour l'information sur OpenStreetMap en Allemagne"
@@ -7569,13 +7550,10 @@
                 "name": "OpenStreetMap sur Reddit",
                 "description": "/r/openstreetmap/ est un super endroit pour en apprendre plus sur OpenStreetMap. Demandez-nous tout ce que vous voulez !"
             },
-<<<<<<< HEAD
-=======
             "OSM-Telegram": {
                 "name": "Telegram d'OpenStreetMap",
                 "description": "Rejoignez le groupe Telegram d'OpenStreetMap sur {url}"
             },
->>>>>>> 30c7f7db
             "OSM-Twitter": {
                 "name": "Fil Twitter d'OpenStreetMap",
                 "description": "Suivez-nous sur Twitter à l'adresse {url}"
