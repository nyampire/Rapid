{
    "fi": {
        "icons": {
            "download": "lataa",
            "information": "Tietoa",
            "remove": "Poista",
            "undo": "Peru",
            "zoom_to": "lähennä",
            "copy": "kopioi",
            "open_wikidata": "avaa wikidata.org-palvelussa",
            "favorite": "suosikki"
        },
        "toolbar": {
            "inspect": "Muokkaa",
            "undo_redo": "Kumoa/tee uudelleen",
            "recent": "Viimeisimmät",
            "favorites": "Suosikit",
            "add_feature": "Lisää karttakohde"
        },
        "modes": {
            "add_feature": {
                "title": "Lisää karttakohde",
                "description": "Hae karttakohteita",
                "key": "Välilehti",
                "result": "{count} tulos",
                "results": "{count} tulosta"
            },
            "add_area": {
                "title": "Alue",
                "description": "Lisää puistoja, rakennuksia, järviä tai muita alueita kartalle.",
                "tail": "Aloita alueen, kuten puiston, järven tai rakennuksen piirtäminen napsauttamalla karttaa.",
                "filter_tooltip": "aluetta"
            },
            "add_line": {
                "title": "Viiva",
                "description": "Lisää katuja, jalkakäytäviä, polkuja, jokia ja muita viivoja kartalle.",
                "tail": "Aloita kadun tai polun piirtäminen napsauttamalla karttaa.",
                "filter_tooltip": "viivaa"
            },
            "add_point": {
                "title": "Paikkapiste",
                "description": "Lisää ravintoloita, turistinähtävyyksiä, postilaatikoita ja muita paikkapisteitä kartalle.",
                "tail": "Lisää paikkapiste napsauttamalla karttaa.",
                "filter_tooltip": "pistettä"
            },
            "add_note": {
                "title": "Karttailmoitus",
                "label": "Lisää karttailmoitus",
                "description": "Huomasitko virheen? Kerro siitä muille kartoittajille.",
                "tail": "Tee karttailmoitus napsauttamalla karttaa.",
                "key": "N"
            },
            "add_preset": {
                "title": "Lisää {feature}",
                "point": {
                    "title": "Lisää {feature} paikkapisteenä"
                },
                "line": {
                    "title": "Lisää {feature} viivana"
                },
                "area": {
                    "title": "Lisää {feature} alueena"
                },
                "building": {
                    "title": "Lisää {feature} rakennuksena"
                }
            },
            "browse": {
                "title": "Selaa",
                "description": "Loitonna, lähennä ja panoroi karttaa."
            },
            "draw_area": {
                "tail": "Lisää viivapisteitä alueeseen napsauttamalla karttaa. Lopeta alueen piirtäminen napsauttamalla aloituspistettä."
            },
            "draw_line": {
                "tail": "Lisää pisteitä viivaan napsauttamalla. Yhdistä toiseen viivaan napsauttamalla sitä, ja lopeta viivan piirtäminen kaksoisnapsauttamalla."
            },
            "drag_node": {
                "connected_to_hidden": "Kohdetta ei voi muokata, sillä se on yhdistetty piilotettuun karttakohteeseen."
            }
        },
        "operations": {
            "add": {
                "annotation": {
                    "point": "Paikkapiste lisätty.",
                    "vertex": "Piste lisätty viivaan.",
                    "relation": "Relaatio lisätty.",
                    "note": "Karttailmoitus lisättiin."
                }
            },
            "start": {
                "annotation": {
                    "line": "Viivan piirtäminen aloitettu.",
                    "area": "Alueen piirtäminen aloitettu."
                }
            },
            "continue": {
                "key": "A",
                "title": "Pidennä",
                "description": "Jatka ja pidennä tätä viivaa.",
                "not_eligible": "Viivaa ei voi pidentää tästä.",
                "multiple": "Tästä pisteestä voi jatkaa useita viivoja. Valitse jatkettava viiva painamalla Shift-painiketta ja napsauttamalla viivaa.",
                "annotation": {
                    "line": "Viivan muokkaaminen aloitettu.",
                    "area": "Alueen muokkaaminen aloitettu."
                }
            },
            "cancel_draw": {
                "annotation": "Piirtäminen keskeytetty."
            },
            "change_role": {
                "annotation": "Relaatiojäsenen rooli muutettiin."
            },
            "change_tags": {
                "annotation": "Ominaisuustietoja vaihdettu."
            },
            "circularize": {
                "title": "Pyöristä",
                "description": {
                    "line": "Pyöristä tämä viiva.",
                    "area": "Pyöristä tämä alue."
                },
                "key": "O",
                "annotation": {
                    "line": "Viiva pyöristettiin.",
                    "area": "Alue pyöristettiin."
                },
                "not_closed": "Tätä kohdetta ei voi pyöristää, sillä se ei ole suljettu alue.",
                "too_large": "Tätä kohdetta ei voi pyöristää, sillä se ei ole kokonaan näkyvissä.",
                "connected_to_hidden": "Tätä kohdetta ei voi pyöristää, sillä se on yhdistetty piilotettuun karttakohteeseen.",
                "not_downloaded": "Tätä kohdetta ei voi pyöristää, sillä sen kaikkia osia ei ole vielä ladattu."
            },
            "orthogonalize": {
                "title": "Muuta suorakulmaiseksi",
                "description": {
                    "vertex": "Muuta tämä kulma suoraksi kulmaksi.",
                    "line": "Muuta tämän viivan kulmat suorakulmiksi.",
                    "area": "Muuta tämän alueen kulmat suorakulmiksi."
                },
                "key": "Q",
                "annotation": {
                    "vertex": "Muutettu yksi kulma suoraksi kulmaksi.",
                    "line": "Viiva muutettiin suorakulmaiseksi.",
                    "area": "Alue muutettiin suorakulmaiseksi."
                },
                "end_vertex": "Tätä kohdetta ei voi tehdä suorakulmaiseksi, sillä se on päätepiste.",
                "square_enough": "Tätä kohdetta ei voida tehdä enempää suorakulmaisemmaksi.",
                "not_squarish": "Tämän alueen kulmia ei voida muuttaa suorakulmaisiksi, sillä se on muodoltaan liian epäsäännöllinen.",
                "too_large": "Tätä kohdetta ei voi muuttaa suorakulmaiseksi, sillä se ei ole kokonaan näkyvissä.",
                "connected_to_hidden": "Tätä kohdetta ei voi tehdä suorakulmaiseksi, sillä se on yhdistetty piilotettuun karttakohteeseen.",
                "not_downloaded": "Tätä kohdetta ei voi tehdä suorakulmaiseksi, sillä sen kaikkia osia ei ole vielä ladattu."
            },
            "straighten": {
                "title": "Suorista",
                "description": {
                    "points": "Suorista nämä viivapisteet.",
                    "line": "Suorista tämä viiva."
                },
                "key": "S",
                "annotation": {
                    "points": "Suositettiin useita viivapisteitä.",
                    "line": "Suoristettiin viiva.\t"
                },
                "too_bendy": "Suoristaminen ei ole mahdollista, sillä viiva taipuu liikaa.",
                "connected_to_hidden": "Tätä kohdetta ei voi suoristaa, sillä se on yhdistetty piilotettuun karttakohteeseen.",
                "not_downloaded": "Tätä kohdetta ei voi suoristaa, sillä sen kaikkia osia ei ole vielä ladattu."
            },
            "delete": {
                "title": "Poista",
                "description": {
                    "single": "Poista tämä karttakohde pysyvästi.",
                    "multiple": "Poista nämä karttakohteet pysyvästi."
                },
                "annotation": {
                    "point": "Paikkapiste poistettiin.",
                    "vertex": "Piste poistettiin viivalta.",
                    "line": "Viiva poistettiin.",
                    "area": "Alue poistettiin.",
                    "relation": "Relaatio poistettiin.",
                    "multiple": "Poistettiin {n} karttakohdetta."
                },
                "too_large": {
                    "single": "Tätä kohdetta ei voi poistaa, sillä se ei ole kokonaan näkyvissä.",
                    "multiple": "Näitä kohteita ei voi poistaa, sillä ne eivät ole kokonaan näkyvissä."
                },
                "incomplete_relation": {
                    "single": "Tätä karttakohdetta ei voi poistaa,  sillä sen tietoja ei ole täysin ladattu.",
                    "multiple": "Näitä karttakohteita ei voi poistaa,  sillä sen tietoja ei ole täysin ladattu."
                },
                "part_of_relation": {
                    "single": "Tätä kohdetta ei voi poistaa, koska se on osa suurempaa relaatiota. Poista ensin relaatiojäsenyys.",
                    "multiple": "Näitä ominaisuuksia ei voi poistaa sillä ne ovat osa suurempaa relaatiota. Sinun täytyy ensin poistaa kohde relaatiosta."
                },
                "connected_to_hidden": {
                    "single": "Kohdetta ei voi poistaa, koska se on liitetty yhdistetty karttakohteeseen.",
                    "multiple": "Kohteita ei voida poistaa, koska osa niistä on yhdistetty piilotettuihin karttakohteisiin."
                },
                "not_downloaded": {
                    "single": "Tätä kohdetta ei voi poistaa, sillä sen kaikkia osia ei ole vielä ladattu.",
                    "multiple": "Näitä kohteita ei voi poistaa, sillä niiden kaikkia osia ei ole vielä ladattu."
                },
                "has_wikidata_tag": {
                    "single": "Tätä kohdetta ei voi poistaa, sillä se on kytketty Wikidata-tietokantaan.",
                    "multiple": "Näitä kohteita ei voi poistaa, sillä osa niistä on kytketty Wikidata-tietokantaan."
                }
            },
            "downgrade": {
                "title": "Yksinkertaista",
                "description": {
                    "building_address": "Poista kaikki muut ominaisuustiedot paitsi osoite- ja rakennustiedot.",
                    "building": "Poista kaikki rakennukset ilman ominaisuustietoja.",
                    "address": "Poista kaikki muut ominaisuustiedot paitsi osoitteet."
                },
                "annotation": {
                    "building": {
                        "single": "Karttakohde yksinkertaistettu tavalliseksi rakennukseksi.",
                        "multiple": "{n} karttakohdetta yksinkertaistettu tavalliseksi rakennukseksi."
                    },
                    "address": {
                        "single": "Karttakohde yksinkertaistettu pelkäksi osoitteeksi.",
                        "multiple": "{n} karttakohdetta yksinkertaistettu pelkäksi osoitteeksi."
                    },
                    "multiple": "Yksinkertaistettu {n} karttakohdetta"
                },
                "has_wikidata_tag": {
                    "single": "Tätä kohdetta ei voi yksinkertaistaa, sillä se on kytketty Wikidata-tietokantaan.",
                    "multiple": "Näitä kohteita ei voi yksinkertaistaa, sillä jotknin niistä on kytketty Wikidata-tietokantaan."
                }
            },
            "add_member": {
                "annotation": "Jäsen lisättiin relaatioon."
            },
            "delete_member": {
                "annotation": "Jäsen poistettiin relaatiosta."
            },
            "reorder_members": {
                "annotation": "Relaatiojäsenten järjestys vaihdettiin."
            },
            "connect": {
                "annotation": {
                    "from_vertex": {
                        "to_point": "Viiva yhdistetty pisteeseen.",
                        "to_vertex": "Kaksi viivaa yhdistetty.",
                        "to_line": "Kaksi viivaa yhdistetty.",
                        "to_area": "Viiva ja alue yhdistetty.",
                        "to_adjacent_vertex": "Yhdistettiin vierekkäiset pisteet viivalla.",
                        "to_sibling_vertex": "Viiva yhdistetty itseensä."
                    },
                    "from_point": {
                        "to_point": "Piste yhdistettiin toiseen.",
                        "to_vertex": "Piste yhdistettiin toiseen viivalla.",
                        "to_line": "Piste siirrettiin viivalle.",
                        "to_area": "Piste siirrettiin alueelle."
                    }
                },
                "relation": "Näitä ominaisuuksia ei voida kytkeä, koska niillä on ristiriitaisia relaatiorooleja.",
                "restriction": "Näitä ominaisuuksia ei voida kytkeä, koska se voisi vahingoittaa relaatiota {relation}."
            },
            "disconnect": {
                "title": "Erota",
                "description": "Erota nämä viivat/alueet toisistaan.",
                "line": {
                    "description": "Erota tämä viiva muista kohteista."
                },
                "area": {
                    "description": "Erota tämä "
                },
                "key": "D",
                "annotation": "Erotetut viivat/alueet.",
                "too_large": {
                    "single": "Tätä liitosta ei voi purkaa, koska sitä ei ole nykyisin riittävästi näkyvillä."
                },
                "not_connected": "Ei riittävästi viivoja/alueita niiden erottamiseksi.",
                "connected_to_hidden": "Tätä kohdetta ei voi katkaista, sillä se on yhdistetty piilotettuun karttakohteeseen.",
                "relation": "Tätä ei voi katkaista, sillä se on yhteydessä relaatiojäseniin."
            },
            "merge": {
                "title": "Sulauta yhteen",
                "description": "Yhdistä nämä ominaisuudet.",
                "key": "C",
                "annotation": "Yhdistetty {n} kohdetta.",
                "not_eligible": "Näitä ominaisuuksia ei voi sulauttaa yhteen.",
                "not_adjacent": "Näitä karttapisteitä ei voi yhdistää, sillä niiden päätepisteitä ei ole yhdistetty toisiinsa.",
                "restriction": "Näitä ominaisuuksia ei voida yhdistää, koska se voisi vahingoittaa relaatiota {relation}.",
                "relation": "Näitä ominaisuuksia ei voida yhdistää, koska niillä on ristiriitaisia relaatiorooleja.",
                "incomplete_relation": "Näitä karttakohteita ei voi yhdistää,  sillä ainakin yhden tietoja ei ole täysin ladattu.",
                "conflicting_tags": "Näitä kohteita ei voi yhdistää, koska joidenkin niiden ominaisuustiedoissa on ristiriitaisia arvoja.  ",
                "paths_intersect": "Näitä kohteita ei voi yhdistää, sillä yhdistetty polku risteäisi itsensä kanssa."
            },
            "move": {
                "title": "Siirrä",
                "description": {
                    "single": "Siirrä tämä kohde toiseen paikkaan.",
                    "multiple": "Siirrä nämä kohteet toiseen paikkaan"
                },
                "key": "M",
                "annotation": {
                    "point": "Paikkapiste siirretty.",
                    "vertex": "Viivapiste siirretty.",
                    "line": "Viiva siirretty.",
                    "area": "Alue siirretty.",
                    "multiple": "Monta kohdetta siirretty."
                },
                "incomplete_relation": {
                    "single": "Tätä kohdetta ei voi siirtää, sillä sen tietoja ei ole täysin ladattu.",
                    "multiple": "Näitä kohteita ei voi siirtää, sillä niiden tietoja ei ole täysin ladattu."
                },
                "too_large": {
                    "single": "Tätä kohdetta ei voi siirtää, sillä se ei ole kokonaan näkyvissä.",
                    "multiple": "Näitä kohteita ei voi siirtää, sillä ne eivät ole kokonaan näkyvissä."
                },
                "connected_to_hidden": {
                    "single": "Tätä kohdetta ei voi siirtää, sillä se on yhdistetty piilotettuun karttakohteeseen.",
                    "multiple": "Näitä kohteita ei voi siirtää, koska osa niistä on yhdistetty piilotettuihin ominaisuuksiin"
                }
            },
            "reflect": {
                "title": {
                    "long": "Peilaa pituussuunnassa",
                    "short": "Peilaa leveyssuunnassa"
                },
                "description": {
                    "long": {
                        "single": "Peilaa tämä kohde sen pidemmän keskiviivan suhteen.",
                        "multiple": "Peilaa nämä kohteet niiden pidemmän keskiviivan suhteen."
                    },
                    "short": {
                        "single": "Peilaa tämä kohde sen lyhemmän keskiviivan suhteen.",
                        "multiple": "Peilaa nämä kohteet niiden lyhyen keskiviivan suhteen."
                    }
                },
                "key": {
                    "long": "T",
                    "short": "Y"
                },
                "annotation": {
                    "long": {
                        "single": "Kohde peilattu pitkän keskiviivan suuntaisesti.",
                        "multiple": "Useita kohteita peilattu pitkän keskiviivan suuntaisesti."
                    },
                    "short": {
                        "single": "Kohde peilattu lyhyen keskiviivan suuntaisesti.",
                        "multiple": "Useita kohteita peilattu lyhyen keskiviivan suuntaisesti."
                    }
                },
                "incomplete_relation": {
                    "single": "Tätä kohdetta ei voi peilata, sillä sen tietoja ei ole täysin ladattu.",
                    "multiple": "Näitä kohteita ei voi peilata, sillä niiden tietoja ei ole täysin ladattu."
                },
                "too_large": {
                    "single": "Tätä kohdetta ei voi peilata, sillä se ei ole kokonaan näkyvissä.",
                    "multiple": "Näitä kohteita ei voi peilata, sillä ne eivät ole kokonaan näkyvissä."
                },
                "connected_to_hidden": {
                    "single": "Tätä kohdetta ei voi poistaa, koska se on yhdistetty piilotettuun karttakohteeseen.",
                    "multiple": "Näitä kohteita ei voi peilata, koska osa niistä on yhdistetty piilotettuihin kohteisiin."
                }
            },
            "rotate": {
                "title": "Kierrä",
                "description": {
                    "single": "Pyöritä tätä kohdetta sen keskipisteen ympäri.",
                    "multiple": "Pyöritä näitä kohteita niiden keskipisteiden ympäri."
                },
                "key": "R",
                "annotation": {
                    "line": "Viivaa kierretty.",
                    "area": "Aluetta kierretty.",
                    "multiple": "Pyöritä useita kohteita."
                },
                "incomplete_relation": {
                    "single": "Tätä kohdetta ei voi kiertää, sillä sen tietoja ei ole täysin ladattu.",
                    "multiple": "Näitä kohteita ei voi siirtää, sillä niiden tietoja ei ole täysin ladattu."
                },
                "too_large": {
                    "single": "Tätä kohdetta ei voi kiertää, sillä se ei ole kokonaan näkyvissä.",
                    "multiple": "Näitä kohteita ei voi kiertää, sillä ne eivät ole kokonaan näkyvissä."
                },
                "connected_to_hidden": {
                    "single": "Tätä kohdetta ei voi pyörittää, sillä se on yhdistetty piilotettuun karttakohteeseen.",
                    "multiple": "Näitä kohteita ei voi pyörittää, koska osa niistä on yhdistetty piilotettuihin karttakohteisiin."
                }
            },
            "reverse": {
                "title": "Vaihda suuntaa",
                "key": "V"
            },
            "split": {
                "title": "Jaa",
                "description": {
                    "line": "Jaa viiva kahteen osaan tässä pisteessä.",
                    "area": "Jaa alueen reunaviiva kahteen osaan.",
                    "multiple": "Jaa viivat/alueiden reunat kahtia tässä pisteessä."
                },
                "key": "X",
                "annotation": {
                    "line": "Viiva jaettu.",
                    "area": "Alueen reunaviiva jaettu.",
                    "multiple": "Jaa {n} viivaa/aluiden reunaviivaa."
                },
                "not_eligible": "Viivoja ei voi jakaa alusta tai lopusta.",
                "multiple_ways": "Viivoja on liian monta jotta niitä voitaisiin jakaa osiin.",
                "connected_to_hidden": "Tätä kohdetta ei voi jakaa, sillä se on yhdistetty piilotettuun karttakohteeseen."
            },
            "restriction": {
                "annotation": {
                    "create": "Kääntymisrajoitus lisätty.",
                    "delete": "Kääntymisrajoitus poistettu."
                }
            },
            "extract": {
                "title": "Irrota",
                "key": "E",
                "description": {
                    "vertex": {
                        "single": "Irroita tämä piste viivoistaan/alueistaan."
                    },
                    "area": {
                        "single": "Irroita piste tästä alueesta."
                    }
                },
                "annotation": {
                    "single": "Irroitettu piste."
                }
            }
        },
        "restriction": {
            "controls": {
                "distance": "Etäisyys",
                "distance_up_to": "Enintään {distance}",
                "via": "Kautta",
                "via_node_only": "Vain yksi viivapiste",
                "via_up_to_one": "Enintään yksi viiva",
                "via_up_to_two": "Enintään kaksi viivaa"
            },
            "help": {
                "indirect": "(epäsuora)",
                "turn": {
                    "no_left_turn": "EI vasemmalle (epäsuora)",
                    "no_right_turn": "EI oikealle (epäsuora)",
                    "no_u_turn": "EI U-käännöstä (epäsuora)",
                    "no_straight_on": "EI suoraan (epäsuora)",
                    "only_left_turn": "VAIN vasemmalle (epäsuora)",
                    "only_right_turn": "VAIN oikealle (epäsuora)",
                    "only_u_turn": "VAIN U-käännös (epäsuora)",
                    "only_straight_on": "VAIN suoraan (epäsuora)",
                    "allowed_left_turn": "SALLITTU vasemmalle (epäsuora)",
                    "allowed_right_turn": "SALLITTU oikealle (epäsuora)",
                    "allowed_u_turn": "SALLITTU U-käännös (epäsuora)",
                    "allowed_straight_on": "SALLITTU suoraan (epäsuora)"
                },
                "from": "MISTÄ",
                "via": "KAUTTA",
                "to": "MIHIN",
                "from_name": "{from} {fromName}",
                "from_name_to_name": "{from} {fromName} {to} {toName}",
                "via_names": "{via} {viaNames}",
                "select_from": "Valitse {from}-väylä napsauttamalla sitä",
                "select_from_name": "Valitse {from}-väyläksi {fromName} napsauttamalla",
                "toggle": "Aseta \"{turn}\" napsauttamalla"
            }
        },
        "undo": {
            "tooltip": "Kumoa: {action}",
            "nothing": "Ei muokkaushistoriaa."
        },
        "redo": {
            "tooltip": "Tee uudelleen: {action}",
            "nothing": "Ei muokkaushistoriaa."
        },
        "tooltip_keyhint": "Pikanäppäin:",
        "browser_notice": "Tätä muokkausohjelmaa voi käyttää Firefox-, Chrome-, Safari- ja Opera-selaimilla sekä Internet Explorerin versiolla 11 tai uudemmalla. Päivitä selainohjelmisto tai käytä vanhempaa Potlatch 2 -muokkausohjelmaa.",
        "translate": {
            "translate": "Käännä",
            "localized_translation_label": "Monikielinen nimi",
            "localized_translation_language": "Valitse kieli",
            "localized_translation_name": "Nimi"
        },
        "zoom_in_edit": "Aloita muokkaaminen lähentämällä karttaa",
        "login": "Kirjaudu sisään",
        "logout": "Kirjaudu ulos",
        "loading_auth": "Yhdistetään OpenStreetMap-palveluun...",
        "report_a_bug": "Ilmoita ongelmasta",
        "help_translate": "Auta kääntämisessä",
        "sidebar": {
            "key": "`",
            "tooltip": "Näytä/piilota kohdemuokkain"
        },
        "feature_info": {
            "hidden_warning": "{count} piilotettua karttakohdetta",
            "hidden_details": "Nämä ominaisuudet ovat nykyisin piilotettu: {details}"
        },
        "status": {
            "error": "Ei yhteyttä palvelimeen.",
            "offline": "Palvelimeen ei ole yhteyttä. Yritä myöhemmin uudelleen.",
            "readonly": "Sovellusrajapinta on kirjoitussuojatussa tilassa. Joudut odottamaan tallentaaksesi muutoksesi.",
            "rateLimit": "API-sovellusrajapinta rajoittaa tunnistautumattomia yhteyksiä. Poista ongelma kirjautumalla sisään."
        },
        "commit": {
            "title": "Tallenna OpenStreetMapiin",
            "upload_explanation": "Palvelimelle tallennettavat muutokset tulevat pian näkyviin kaikkiin OpenStreetMap-kartta-aineistoa käyttäviin palveluihin.",
            "upload_explanation_with_user": "Muutokset tallennetaan palvelimelle käyttäjätunnisteella {user} ja tulevat pian näkyviin kaikkiin OpenStreetMap-kartta-aineistoa käyttäviin palveluihin.",
            "request_review": "Haluan jonkun tarkistavan muokkaukseni",
            "save": "Tallenna",
            "cancel": "Takaisin muokkaamaan",
            "changes": "{count} muutosta",
            "download_changes": "Lataa osmChange-tiedosto",
            "errors": "Virheet",
            "warnings": "Varoitukset",
            "modified": "Muokattu",
            "deleted": "Poistettu",
            "created": "Luotu",
            "outstanding_errors_message": "Ratkaise kaikki virheet ensin, {count} jäljellä.",
            "comment_needed_message": "Lisää ensin muutoskokoelman kommentti.",
            "about_changeset_comments": "Tietoja muutoskokoelman kommenteista",
            "about_changeset_comments_link": "//wiki.openstreetmap.org/wiki/Good_changeset_comments",
            "google_warning": "Huomaathan, että karttatietojen kopioiminen Google-kartoista on ehdottomasti kielletty.",
            "google_warning_link": "https://www.openstreetmap.org/copyright"
        },
        "contributors": {
            "list": "Muokkaajat {users}",
            "truncated_list": "Muokkaajat {users} ja {count} muuta"
        },
        "info_panels": {
            "key": "I",
            "background": {
                "key": "B",
                "title": "Tausta",
                "zoom": "Suurennostaso",
                "vintage": "Päivämäärä",
                "source": "Lähde",
                "description": "Kuvaus",
                "resolution": "Resoluutio",
                "accuracy": "Täsmällisyys",
                "unknown": "Ei tiedossa",
                "show_tiles": "Näytä kuvausruutujen rajat",
                "hide_tiles": "Piilota karttakuvat"
            },
            "history": {
                "key": "H",
                "title": "Historia",
                "selected": "{n} valittu",
                "no_history": "Ei historiaa (tuore karttakohde)",
                "version": "Versio",
                "last_edit": "Viimeisin muokkaus",
                "edited_by": "Muokkaaja",
                "changeset": "Muutoskokoelma",
                "unknown": "Ei tiedossa",
                "link_text": "Muutoshistoria openstreetmap.org-sivustolla",
                "note_no_history": "Ei historiaa (tuore karttailmoitus)",
                "note_comments": "Kommentit",
                "note_created_date": "Lähetetty",
                "note_created_user": "Lähettäjä",
                "note_link_text": "Karttailmoitus OpenStreetMapissa"
            },
            "location": {
                "key": "L",
                "title": "Sijainti",
                "unknown_location": "Sijainti ei tiedossa"
            },
            "measurement": {
                "key": "M",
                "title": "Mittaus",
                "selected": "{n} valittu",
                "geometry": "Muoto",
                "closed_line": "Yhtenäinen viiva",
                "closed_area": "Suljettu alue",
                "center": "Keskipiste",
                "perimeter": "Piiri",
                "length": "Pituus",
                "area": "Pinta-ala",
                "centroid": "Keskipiste",
                "location": "Sijainti",
                "metric": "Metrijärjestelmä",
                "imperial": "Brittiläinen järjestelmä",
                "node_count": "Pisteiden määrä"
            }
        },
        "geometry": {
            "point": "piste",
            "vertex": "keskipiste",
            "line": "viiva",
            "area": "alue",
            "relation": "relaatio",
            "note": "karttailmoitus"
        },
        "geocoder": {
            "search": "Etsi maailmanlaajuisesti...",
            "no_results_visible": "Ei tuloksia näkyvällä kartalla",
            "no_results_worldwide": "Ei tuloksia"
        },
        "geolocate": {
            "title": "Näytä oma sijaintini",
            "locating": "Paikannetaan, pieni hetki..."
        },
        "inspector": {
            "zoom_to": {
                "key": "Z",
                "title": "Lähennä tähän",
                "tooltip_feature": "Keskitä ja lähennä kartta tähän kohteeseen.",
                "tooltip_note": "Keskitä ja lähennä kartta tähän huomautukseen.",
                "tooltip_data": "Keskitä ja lähennä kartta tähän aineistoon.",
                "tooltip_issue": "Keskitä ja lähennä kartta thän karttailmoitukseen."
            },
            "show_more": "Näytä lisää",
            "view_on_osm": "Näytä openstreetmap.org-sivustolla",
            "view_on_keepRight": "Tarkastele KeepRight.at-sivustolla",
            "all_fields": "Kaikki kentät",
            "all_tags": "Kaikki ominaisuustiedot",
            "all_members": "Kaikki jäsenet",
            "all_relations": "Kaikki relaatiot",
            "add_to_relation": "Lisää relaatioon",
            "new_relation": "Uusi relaatio...",
            "choose_relation": "Valitse isäntärelaatio",
            "role": "Rooli",
            "choose": "Valitse ominaisuustyyppi",
            "results": "{n} hakutulosta haulle {search}",
            "no_documentation_key": "Ohjeistusta ei ole saatavilla.",
            "edit_reference": "muokkaa/käännä",
            "wiki_reference": "Näytä ohjeistus",
            "wiki_en_reference": "Näytä englanninkielinen ohjeistus",
            "hidden_preset": {
                "manual": "Valitse {features} näkyviin Kartta-aineisto-näkymästä.",
                "zoom": "Näytä {features} lähentämällä karttaa."
            },
            "back_tooltip": "Vaihda ominaisuustyyppi",
            "remove": "Poista",
            "search": "Hae",
            "multiselect": "Valitut karttakohteet",
            "unknown": "Ei tiedossa",
            "incomplete": "<ei ladattu>",
            "feature_list": "Etsi karttakohteita",
            "edit": "Muokkaa karttakohdetta",
            "check": {
                "yes": "Kyllä",
                "no": "Ei",
                "reverser": "Vaihda suuntaa"
            },
            "radio": {
                "structure": {
                    "type": "Tyyppi",
                    "default": "Oletus",
                    "layer": "Korkeustaso"
                }
            },
            "add": "Valitse",
            "none": "Ei kohteita",
            "node": "Piste",
            "way": "Viiva",
            "relation": "Relaatio",
            "location": "Sijainti",
            "add_fields": "Lisää kenttä:",
            "lock": {
                "suggestion": "{label}-kentän muokkaaminen on estetty, sillä se noudetaan Wikipediasta. Voit poistaa tai muokata ominaisuustietoja alempana Kaikki ominaisuustiedot -osiossa."
            }
        },
        "background": {
            "title": "Tausta",
            "description": "Taustan asetukset",
            "key": "B",
            "backgrounds": "Tausta",
            "none": "Ei taustaa",
            "best_imagery": "Paras ilmakuvalähde tälle sijainnille",
            "switch": "Vaihda takaisin tähän taustaan",
            "custom": "Mukautettu",
            "overlays": "Lisänäkymät",
            "reset": "Palauta",
            "reset_all": "Tyhjennä kaikki",
            "display_options": "Näyttöasetukset",
            "brightness": "Kirkkaus",
            "contrast": "Kontrasti",
            "saturation": "Saturaatio",
            "sharpness": "Terävyys",
            "minimap": {
                "description": "Näytä pienoiskartta",
                "tooltip": "Näytä pienoiskartta laajemmalta alueelta nykyisen muokkausnäkymän sijainnin havainnollistamiseksi.",
                "key": "/"
            },
            "fix_misalignment": "Korjaa ilmakuvavirhe",
            "offset": "Korjaa ilmakuvan asemointivirhettä vetämällä hiiren osoitinta harmaan laatikon sisällä tai syöttämällä korjausluvut metreinä"
        },
        "map_data": {
            "title": "Kartta-aineisto",
            "description": "Kartta-aineisto",
            "key": "F",
            "data_layers": "Tietokerrokset",
            "layers": {
                "osm": {
                    "tooltip": "Näytä OpenStreetMapin kartta-aineisto",
                    "title": "OpenStreetMapin kartta-aineisto"
                },
                "notes": {
                    "tooltip": "Näytä OpenStreetMapin karttailmoitukset",
                    "title": "OpenStreetMapin karttailmoitukset"
                },
                "keepRight": {
                    "tooltip": "Koneellisesti tunnistettuja karttaongelmia KeepRight.at-sivustolta",
                    "title": "KeepRight-ilmoitukset"
                },
                "improveOSM": {
                    "tooltip": "Improveosm.org-palvelun automaattisesti tunnistamat merkintävirheet",
                    "title": "ImproveOSM-ilmoitukset"
                },
                "custom": {
                    "tooltip": "Vedä ja pudota tiedosto tähän tai selaa tiedostoja napsauttamalla oikealla olevaa painiketta ",
                    "title": "Mukautettu kartta-aineisto",
                    "zoom": "Lähennä aineistoon"
                }
            },
            "map_features": "Karttaominaisuudet",
            "autohidden": "Nämä kohteet on piilotettu automaattisesti, sillä ne sekoittaisivat karttanäkymää liikaa. Saat ne näkyviin suurentamalla karttaa.",
            "osmhidden": "Nämä kohteet ovat piilotettu automaattisesti, koska OpenStreetMap taso on piilotettu"
        },
        "photo_overlays": {
            "title": "Kuvakerrokset",
            "traffic_signs": {
                "title": "Liikennemerkit"
            },
            "photo_type": {
                "flat": {
                    "tooltip": "Valokuvat"
                },
                "panoramic": {
                    "title": "Panoraamat",
                    "tooltip": "360°-kuvat"
                }
            }
        },
        "feature": {
            "points": {
                "description": "Pisteet",
                "tooltip": "Paikkapisteet"
            },
            "traffic_roads": {
                "description": "Liikennetiet",
                "tooltip": "Valtatiet, kadut..."
            },
            "service_roads": {
                "description": "Huoltotiet",
                "tooltip": "Huoltotiet, pysäköintialueväylät, syrjätiet..."
            },
            "paths": {
                "description": "Kevyenliikenteenväylät",
                "tooltip": "Jalkakäytävät, kävely- ja pyörätiet jne."
            },
            "buildings": {
                "description": "Rakennukset",
                "tooltip": "Rakennukset, katokset, autotallit jne."
            },
            "building_parts": {
                "description": "Rakennusten osat",
                "tooltip": "3D-rakennukset ja -kattokomponentit"
            },
            "indoor": {
                "description": "Sisäkohteet",
                "tooltip": "Huoneet, käytävät, portaikot..."
            },
            "landuse": {
                "description": "Maankäyttökohteet",
                "tooltip": "Metsät, maatilat, puistot, asutus, kaupalliset alueet jne."
            },
            "boundaries": {
                "description": "Rajat",
                "tooltip": "Hallinnolliset rajat"
            },
            "water": {
                "description": "Vesikohteet",
                "tooltip": "Joet, järvet, lammet, lammikot jne."
            },
            "rail": {
                "description": "Raidekohteet",
                "tooltip": "Rautatiet"
            },
            "pistes": {
                "description": "Talviurheilu",
                "tooltip": "Laskettelurinteet, pulkkamäet, luistelureitit..."
            },
            "aerialways": {
                "description": "Ilmailukohteet",
                "tooltip": "Tuoli- ja gondolihissit, vaijeriradat..."
            },
            "power": {
                "description": "Voimalinjakohteet",
                "tooltip": "Voimalinjat, muuntajat, sähköasemat,  voimalaitokset jne."
            },
            "past_future": {
                "description": "Mennyt/tuleva",
                "tooltip": "Suunnitteilla, rakenteilla, hylätty, purettu jne."
            },
            "others": {
                "description": "Muut karttakohteet",
                "tooltip": "Kaikki muu"
            }
        },
        "area_fill": {
            "wireframe": {
                "description": "Ei täyttöä (viivakehys)",
                "tooltip": "Viivakehystäyttö helpottaa taustalla olevan ilmakuvan näkemistä.",
                "key": "W"
            },
            "partial": {
                "description": "Osittainen täyttö",
                "tooltip": "Alueen taustatäyttö on käytössä vain sen ulkoreunan läheisyydessä (suositus aloittelijoille)."
            },
            "full": {
                "description": "Täyttö kokonaan",
                "tooltip": "Alueen taustatäyttö on käytössä koko alueen laajuudella."
            }
        },
        "settings": {
            "custom_background": {
                "tooltip": "Muokkaa mukautettua taustaa",
                "header": "Mukautetun taustan asetukset",
                "instructions": "Syötä taustakartan osoite. Käytettävissä olevat muuttujat:\n   {zoom} tai {z}, {x}, {y} Z/X/Y-koordinaatistoa varten\n   {-y} tai {ty} TMS-tyylin käännettyjä y-koordinaatteja varten\n   {u} neloisrakennetta varten\n   {switch:a,b,c} DNS-palvelimen multipleksointia varten\n\nEsimerkki:\n{example}",
                "template": {
                    "placeholder": "Syötä taustakartan osoite"
                }
            },
            "custom_data": {
                "tooltip": "Muokkaa mukautettua tietokerrosta",
                "header": "Mukautetun kartta-aineiston asetukset",
                "file": {
                    "instructions": "Valitse datatiedosto. Tuetut tiedostotyypit:\n   .gpx, .kml, .geojson, .json",
                    "label": "Selaa tiedostoja"
                },
                "or": "Tai",
                "url": {
                    "instructions": "Anna datatiedoston osoite tai vektoritiilien URL-osoitemalli. Sallitut sääntömallit ovat:\n   {zoom} tai {z}, {x}, {y} Z/X/Y-asettelua varten",
                    "placeholder": "Syötä osoite"
                }
            }
        },
        "restore": {
            "heading": "Kaikkia muutoksia ei ole tallennettu",
            "description": "Haluatko palauttaa tallentamattomat muutokset edelliseltä muokkauskerralta?",
            "restore": "Palauta muutokset",
            "reset": "Hylkää muutokset"
        },
        "save": {
            "title": "Tallenna",
            "help": "Tarkista tekemäsi muutokset ja tallenna ne OpenStreetMapiin kaikkien nähtäville.",
            "no_changes": "Ei tallennettavia muutoksia.",
            "error": "Tallentamisen aikana ilmenneet virheet",
            "status_code": "Palvelimen virhekoodi {code}",
            "unknown_error_details": "Varmista, että Internet-yhteys on käytössä.",
            "uploading": "Tallennetaan muutoksia OpenStreetMapiin...",
            "conflict_progress": "Tarkistetaan ristiriita {num}/{total}",
            "unsaved_changes": "Kaikkia muutoksia ei ole tallennettu",
            "conflict": {
                "header": "Ratkaise muokkausristiriidat",
                "count": "Ristiriita {num}/{total}",
                "previous": "< Edellinen",
                "next": "Seuraava >",
                "keep_local": "Säilytä minun",
                "keep_remote": "Käytä muiden",
                "restore": "Palauta",
                "delete": "Poista pysyvästi",
                "download_changes": "tai lataa osmChange-tiedosto",
                "done": "Kaikki ristiriidat on ratkaistu!",
                "help": "Joku muu käyttäjä on muuttanut samaa karttakohdetta kuin sinä.\nNapsauta jokaista alapuolella olevan listan kohdetta, ja valitse jokaisen ristiriidan kohdalla\nhaluatko säilyttää omat vai toisen käyttäjän muutokset.\n"
            }
        },
        "merge_remote_changes": {
            "conflict": {
                "deleted": "{user} on poistanut tämän karttakohteen.",
                "location": "Sekä sinä että {user} olette siirtäneet tätä karttakohdetta.",
                "nodelist": "Sekä sinä että {user} olette muuttaneet pistetietoja.",
                "memberlist": "Sekä sinä että {user} olette muuttaneet relaation jäseniä.",
                "tags": "Sinä vaihdoit ominaisuuden <b>{tag}</b>ominaisuudeksi \"{local}\" ja {user} vaihtoi sen ominaisuudeksi \"{remote}\"."
            }
        },
        "success": {
            "just_edited": "Muokkasit juuri OpenStreetMapia!",
            "thank_you": "Kiitos avustasi!",
            "thank_you_location": "Kiitos, että paransit karttaa alueella {where}.",
            "thank_you_where": {
                "format": "{place}{separator}{region}",
                "separator": ","
            },
            "help_html": "Karttaan tehdyt muutokset ilmestyvät OpenStreetMap-sivustolle muutaman minuutin kuluessa. Muualle muutosten ilmestyminen saattaa viedä kauemmin.",
            "help_link_text": "Lisätietoja",
            "help_link_url": "https://wiki.openstreetmap.org/wiki/FAQ#I_have_just_made_some_changes_to_the_map._How_do_I_get_to_see_my_changes.3F",
            "view_on_osm": "Näytä muutokset OSM-kartalla",
            "changeset_id": "Muutoskokoelman seurantatunnus: {changeset_id}",
            "like_osm": "Tykkäätkö meistä? Kerro se muille:",
            "more": "Lisää",
            "events": "Tapahtumat",
            "languages": "Kielet: {languages}",
            "missing": "Puuttuuko listalta jotain?",
            "tell_us": "Kerro meille!"
        },
        "confirm": {
            "okay": "OK",
            "cancel": "Peruuta"
        },
        "splash": {
            "welcome": "Tervetuloa iD- OpenStreetMapin kartanmuokkausohjelmaan",
            "text": "iD on tehokas ja helppokäyttöinen kartanmuokkausohjelma maailman tasokkaimman kartan luomiseen. Tämä on versio {version}. Lisätietoja ohjelmasta on osoitteessa {website}, ja ohjelmistovirheistä voi ilmoittaa osoitteessa {github}.",
            "walkthrough": "Aloitusopas",
            "start": "Muokkaa heti"
        },
        "source_switch": {
            "live": "suora lähetys",
            "lose_changes": "Kaikkia muutoksia ei ole tallennettu. Karttapalvelimen vaihtaminen hylkää nämä muutokset. Haluatko varmasti vaihtaa palvelinta?",
            "dev": "kehitys"
        },
        "version": {
            "whats_new": "iD-ohjelmiston version {version} uudet ominaisuudet"
        },
        "tag_reference": {
            "description": "Kuvaus",
            "on_wiki": "{tag} palvelussa wiki.osm.org",
            "used_with": "käytetään tyypin {type} kanssa"
        },
        "zoom": {
            "in": "Lähennä",
            "out": "Loitonna"
        },
        "cannot_zoom": "Nykyisessä tilassa ei voi loitontaa enempää.",
        "full_screen": "Koko näytön tila",
        "QA": {
            "improveOSM": {
                "title": "ImproveOSM-tunnistus",
                "geometry_types": {
                    "path": "kävely- ja pyörätietä",
                    "parking": "pysäköintialuetta",
                    "road": "tietä",
                    "both": "tietä ja pysäköintialuetta"
                },
                "directions": {
                    "east": "itä",
                    "north": "pohjoinen",
                    "northeast": "koillinen",
                    "northwest": "luode",
                    "south": "etelä",
                    "southeast": "kaakko",
                    "southwest": "lounas",
                    "west": "länsi"
                },
                "error_types": {
                    "ow": {
                        "title": "Puuttuva yksisuuntaisuus"
                    },
                    "mr": {
                        "title": "Puuttuva geometria"
                    },
                    "tr": {
                        "title": "Puuttuva kääntymisrajoitus"
                    }
                }
            },
            "keepRight": {
                "title": "KeepRight-virhe",
                "detail_title": "Virhe",
                "detail_description": "Kuvaus",
                "comment": "Kommentti",
                "comment_placeholder": "Kirjoita julkinen kommentti",
                "close": "Sulje (Virhe korjattu)",
                "ignore": "Ohita (Ei virhe)",
                "save_comment": "Tallenna kommentti",
                "close_comment": "Sulje ja kommentoi",
                "ignore_comment": "Ohita ja kommentoi",
                "error_parts": {
                    "this_node": "tämä piste",
                    "this_way": "tämä tie",
                    "this_relation": "tämä relaatio",
                    "this_oneway": "tämä yksisuuntainen tie",
                    "this_highway": "tämä moottoritie",
                    "this_railway": "tämä junarata",
                    "this_waterway": "tämä vesiväylä",
                    "this_cycleway": "tämä pyörätie",
                    "this_cycleway_footpath": "tämä pyörätie/jalkakäytävä",
                    "this_riverbank": "tämä joentörmä",
                    "this_crossing": "tämä risteys",
                    "this_railway_crossing": "tämä junaristeys",
                    "this_bridge": "tämä silta",
                    "this_tunnel": "tämä tunneli",
                    "this_boundary": "tämä raja",
                    "this_turn_restriction": "tämä kääntymisrajoitus",
                    "this_roundabout": "tämä liikenneympyrä",
                    "this_mini_roundabout": "tämä pieni liikenneympyrä",
                    "this_track": "tämä polku",
                    "this_feature": "tämä karttakohde",
                    "highway": "tie",
                    "railway": "rautatie",
                    "waterway": "vesiväylä",
                    "cycleway": "pyörätie",
                    "cycleway_footpath": "pyörätie/jalkakäytävä",
                    "riverbank": "joentörmä",
                    "place_of_worship": "hartauspaikka",
                    "pub": "pubi",
                    "restaurant": "ravintola",
                    "school": "koulu",
                    "university": "yliopisto",
                    "hospital": "sairaala",
                    "library": "kirjasto",
                    "theatre": "teatteri",
                    "courthouse": "käräjäoikeus",
                    "bank": "pankki",
                    "cinema": "elokuvateatteri",
                    "pharmacy": "apteekki",
                    "cafe": "kahvila",
                    "fast_food": "pikaruokala",
                    "fuel": "polttoaine",
                    "from": "lähtien",
                    "to": "saakka",
                    "left_hand": "vasemmanpuolinen",
                    "right_hand": "oikeanpuolinen"
                },
                "errorTypes": {
                    "20": {
                        "title": "Useita pisteitä samassa sijainnnissa",
                        "description": "Tässä sijainnissa on useita pisteitä. Pisteiden tunnistenumerot: {var1}."
                    },
                    "30": {
                        "title": "Avoin alue",
                        "description": "{var1} on merkitty \"{var2}\" ja pitäisi siten olla suljettu silmukka."
                    },
                    "40": {
                        "title": "Mahdoton yksisuuntaisuus",
                        "description": "Ensimmäistä pistettä {var1} osana {var2} ei ole yhdistetty mihinkään muuhun viivaan."
                    },
                    "41": {
                        "description": "Viimeistä pistettä {var1} osana {var2} ei ole yhdistetty mihinkään muuhun viivaan."
                    },
                    "42": {
                        "description": "{var1} ei voida saavuttaa koska kaikki tiet, jotka johtavat siitä pois ovat yksisuuntaisia."
                    },
                    "50": {
                        "title": "Melkein risteys"
                    },
                    "60": {
                        "title": "Vanhentunut ominaisuustieto"
                    },
                    "70": {
                        "title": "Puuttuva ominaisuustieto"
                    },
                    "71": {
                        "description": "{var1} ei ole merkitty millään ominaisuustiedoilla"
                    },
                    "73": {
                        "description": "{var1} on merkitty \"{var2}\"-ominaisuustiedolla mutta sillä ei ole \"highway\"-ominaisuustietoa."
                    },
                    "75": {
                        "description": "{var1} on nimetty \"{var2}\" mutta sillä ei ole muita ominaisuustietoja."
                    },
                    "90": {
                        "title": "Moottoritie ilman tienumeroa",
                        "description": "{var1} on merkitty moottoritieksi ja tarvitsee siksi \"ref\"-, \"nat_ref\"- tai \"int_ref\"-ominaisuustiedon."
                    },
                    "100": {
                        "title": "Pyhä paikka ilman tietoa uskonnosta"
                    },
                    "110": {
                        "title": "Kohdepiste ilman nimeä",
                        "description": "{var1} on merkitty \"{var2}\" ja siksi tarvitsee nimen."
                    },
                    "120": {
                        "title": "Viiva ilman pisteitä",
                        "description": "{var1} sisältää ainoastaan yhden ainoa pisteen."
                    },
                    "130": {
                        "description": "{var1} ei ole yhdistetty muuhun karttaan."
                    },
                    "160": {
                        "title": "Rautatien tasoristiriita",
                        "description": "Useampi tie samalla korkeustasolla (esim. tunneli tai silta) risteää kohdassa {var1}."
                    },
                    "170": {
                        "title": "FIXME-merkitty kohde",
                        "description": "{var1} on merkitty FIXME-ominaisuustiedolla: {var2}"
                    },
                    "180": {
                        "title": "Relaatiolla ei ole tyyppiä"
                    },
                    "210": {
                        "title": "Tie risteää itsensä kanssa"
                    },
                    "230": {
                        "title": "Korkeustasoristiriita",
                        "description": "{var1} on useammalla korkeustasolla olevan tien risteys."
                    },
                    "231": {
                        "description": "{var1} on useammalla korkeustasolla olevan tien risteys: {var2}."
                    },
                    "270": {
                        "title": "Epätyypillinen moottoritieliittymä",
                        "description": "{var1} on moottoritien ja epätyypillisen muun tien liittymä. Moottoritie yleensä liittyy teihin , jotka ovat tyyppiä \"motorway\", \"motorway_link\", \"trunk\", \"rest_area\" tai \"construction\". Yhteys \"service\"- tai \"unclassified\"-tiehen on kelvollinen ainoastaan, jos sille on merkitty \"access=no/private\", johtaa huoltoalueelle tai on pysäköintiväylä."
                    },
                    "280": {
                        "title": "Rajaongelma"
                    },
                    "281": {
                        "title": "Rajalla ei ole nimeä",
                        "description": "{var1} ei ole merkitty nimellä"
                    },
                    "282": {
                        "title": "Rajalla ei ole hallintotasoa"
                    },
                    "283": {
                        "title": "Raja ei muodosta suljettua silmukkaa."
                    },
                    "284": {
                        "title": "Raja on katkaistu",
                        "description": "Raja {var1} on katkaistu tästä."
                    },
                    "285": {
                        "title": "Rajan hallintotaso on liian suuri"
                    },
                    "290": {
                        "title": "Rajoitusongelma"
                    },
                    "291": {
                        "title": "Rajoituksella ei ole tyyppiä"
                    },
                    "292": {
                        "title": "Rajoitukselta puuttuu \"from\"-tie"
                    },
                    "293": {
                        "title": "Rajoitukselta puuttuu \"to\"-tie"
                    },
                    "298": {
                        "title": "Rajoitus on turha yksisuuntaisuuden vuoksi"
                    },
                    "300": {
                        "title": "Nopeusrajoitus puuttuu",
                        "description": "{var1} on moottoritie, valtatie, kantatie tai seututie eikä sille ole merkitty nopeusrajoitusta."
                    },
                    "310": {
                        "title": "Kiertoliittymäongelma",
                        "description": "Kiertoliittymän kanssa on tarkemmin määrittelemätön ongelma."
                    },
                    "311": {
                        "title": "Kiertoliittymä ei ole suljettu silmukka"
                    },
                    "312": {
                        "title": "Kiertoliittymä menee väärään suuntaan.",
                        "description": "Jos {var1} on valtiossa, jossa on {var2} liikenne, niin sen liikennevirta menee väärään suuntaan."
                    },
                    "313": {
                        "title": "Kiertoliittymä on heikosti yhdistetty",
                        "description": "{var1} on vain {var2} muu(ta) tie(tä) yhdistetty. Kiertoliittymillä on yleensä 3 tai enemmän."
                    },
                    "400": {
                        "title": "Geometriaongelma"
                    },
                    "401": {
                        "title": "Puuttuva kääntymisrajoitus",
                        "description": "Tiet {var1} ja {var2} liittyvät hyvin terävässa kulmassa eikä ole mitään yksisuuntaisuutta tai kääntymisrajoitusrelaatiota, mikä estäisi kääntymisen."
                    },
                    "402": {
                        "title": "Mahdoton kulma",
                        "description": "{var1} tekee hyvin terävän mutkan tässä."
                    },
                    "410": {
                        "title": "Verkkosivusto-ongelmat",
                        "description": "Määrittelemätön ongelma yhteydenoton verkkosivustoon tai URLiin."
                    },
                    "411": {
                        "description": "Osoite {var1} saattaa olla vanhentunut: {var2} antaa HTTP-tilakoodin {var3}."
                    },
                    "412": {
                        "description": "Osoite {var1} saattaa olla vanhentunut: {var2} sisälsi epäilyttävää tekstiä \"{var3}\"."
                    },
                    "413": {
                        "description": "Osoite {var1} saattaa olla vanhentunut: {var2} ei sisältänyt avainsanoja \"{var3}\"."
                    }
                }
            }
        },
        "streetside": {
            "tooltip": "Microsoftin katunäkymäkuvat",
            "report": "Ilmoita kuvan yksityisyysloukkauksesta",
            "view_on_bing": "Näytä Bing-kartoissa",
            "hires": "Korkearesoluutio"
        },
        "mapillary_images": {
            "tooltip": "Katunäkymäkuvat (Mapillary)"
        },
        "mapillary": {
            "signs": {
                "tooltip": "Liikennemerkit Mapillarystä"
            },
            "view_on_mapillary": "Näytä tämä kuva Mapillary-palvelussa"
        },
        "openstreetcam_images": {
            "tooltip": "OpenStreetCam-katutasokuvat"
        },
        "openstreetcam": {
            "view_on_openstreetcam": "Näytä tämä kuva OpenStreetCam-palvelussa"
        },
        "note": {
            "note": "Karttailmoitus",
            "title": "Muokkaa karttailmoitusta",
            "anonymous": "tuntematon",
            "closed": "(Ratkaistu)",
            "commentTitle": "Kommentit",
            "status": {
                "opened": "avattu {when}",
                "reopened": "avattu uudelleen {when}",
                "commented": "kommentoitu {when}",
                "closed": "ratkaistu {when}"
            },
            "newComment": "Uusi kommentti",
            "inputPlaceholder": "Jaa mielipiteesi muille käyttäjille kommentoimalla.",
            "close": "Ratkaise",
            "open": "Avaa uudelleen",
            "comment": "Kommentoi",
            "close_comment": "Ratkaise ja kommentoi",
            "open_comment": "Avaa uudelleen ja kommentoi",
            "report": "Ilmoita",
            "new": "Uusi karttailmoitus",
            "newDescription": "Kuvaile ongelmaa",
            "save": "Tallenna",
            "login": "Muokkaa tai kommentoi ilmoitusta kirjautumalla sisään.",
            "upload_explanation": "Kommentti näkyy kaikille OpenStreetMapin käyttäjille.",
            "upload_explanation_with_user": "Kommentti käyttäjänä {user} näkyy kaikille OpenStreetMapin käyttäjille."
        },
        "help": {
            "title": "Ohje",
            "key": "H",
            "help": {
                "title": "Ohje",
                "welcome": "Tervetuloa [OpenStreetMapin](https://www.openstreetmap.org/) iD-kartanmuokkausohjelmaan, jolla OpenStreetMap-aineistoa voi muokata suoraan selaimessa.",
                "open_data_h": "Avoin data",
                "open_data": "Tekemäsi muokkaukset näkyvät kaikille käyttäjille. Muokkauksesi voi perustua paikallistuntemukseen, paikan päällä tehtyihin havaintoihin tai ilmakuva- ja katutasokuvamateriaaleihin. Tietojen kopiointi kaupallisista lähteistä, kuten Google-kartoista, [on ehdottomasti kielletty](https://www.openstreetmap.org/copyright).",
                "before_start_h": "Ennen aloittamista",
                "before_start": "Tutustu huolellisesti OpenStreetMapiin ja tähän kartanmuokkausohjelmaan ennen muokkaamisen aloittamista. Aloitusoppaan avulla voit harjoitella muokkaamista vuorovaikutteisesti. Aloita harjoittelu napsauttamalla Aloitusopas - se vie vain 15 minuuttia.",
                "open_source_h": "Avoin lähdekoodi",
                "open_source": "Tämä avoimen lähdekoodin iD-ohjelman versio {version} perustuu vapaaehtoisten käyttäjien työhön. Lähdekoodi on saatavilla [GitHub-palvelusta](https://github.com/openstreetmap/iD).",
                "open_source_help": "Voit osallistua projektiin auttamalla ohjelman [kääntämisessä](https://github.com/openstreetmap/iD/blob/master/CONTRIBUTING.md#translating) tai [ilmoittamalla ohjelmistovirheistä](https://github.com/openstreetmap/iD/issues)."
            },
            "overview": {
                "title": "Perusteet",
                "navigation_h": "Liikkuminen",
                "navigation_drag": "Liiku kartalla pitämällä pohjassa {leftclick} hiiren vasenta painiketta ja liikuttelemalla hiirtä. Voit myös käyttää näppäimistön nuolinäppäimiä `↓`, `↑`, `←` ja `→`.",
                "navigation_zoom": "Loitonna ja lähennä hiiren rullalla, kosketuslevyllä tai napsauttamalla {plus} ja {minus} -painikkeita karttaikkunan oikeassa laidassa. Voit myös käyttää näppäimistön näppäimiä `+` ja `-`.",
                "features_h": "Karttaominaisuudet",
                "features": "Kartalla näkyviä teitä, rakennuksia ja muita paikkoja kutsutaan *karttakohteiksi* tai lyhyemmin *kohteiksi*. Kaikki maailmassa olemassa olevat kohteet voidaan lisätä OpenStreetMapiin. Karttakohteet jaetaan niiden muodon mukaan *pisteisiin*, *viivoihin* ja *alueisiin*."
            },
            "editing": {
                "title": "Muokkaaminen ja tallentaminen",
                "select_h": "Yhden kohteen valitseminen",
                "select_left_click": "Valitse kohde napsauttamalla sitä hiiren {leftclick} vasemmalla painikkeella. Kohde korostetaan sykkivällä hehkulla, ja vasempaan reunaan ilmestyy lisätietoja kohteesta, kuten nimi ja osoite.",
                "select_right_click": "Avaa toimintovalikko napsauttamalla kohdetta hiiren {rightclick} oikealla painikkeella. Valikon kautta voi esimerkiksi kääntää, siirtää ja poistaa kohteen.",
                "multiselect_h": "Usean kohteen valitseminen",
                "multiselect_shift_click": "Valitse useita karttakohteita painamalla `{shift}`+{leftclick} hiiren vasenta painiketta. Useiden kohteiden poistaminen tai siirtäminen helpottuu.",
                "multiselect_lasso": "Vaihtoehtoisesti pidä sekä `{shift}`-näppäin että {leftclick} hiiren vasen painike pohjassa ja vedä alue kohteiden yli. Kaikki alueen sisään jäävät kohteet valitaan.",
                "undo_redo_h": "Kumoa ja tee uudelleen",
                "undo_redo": "Muokkaukset tallennetaan väliaikaisesti tietokoneellesi, kunnes tallennat ne OpenStreetMapin palvelimelle. Kumoa yksittäisiä muokkauksia napsauttamalla {undo} **Kumoa**-painiketta ja kumoa toiminnon kumoaminen napsauttamalla {redo} **Tee uudelleen** -painiketta.",
                "save_h": "Tallentaminen",
                "save": "Lähetä ja tallenna muutokset muokkaukset OpenStreetMapin palvelimelle napsauttamalla {save} **Tallenna**. Muista tallentaa muokkaukset säännöllisesti!",
                "save_validation": "Tallennettaessa iD käy muutokset läpi perustasoisten virheiden varalta, minkä jälkeen voit tarkistaa ja korjata puutteet ja virheet.",
                "upload_h": "Lähettäminen",
                "upload": "Ennen muutosten lähettämistä sinun pitää kuvailla [karttaan tehtyjä muutoksia](https://wiki.openstreetmap.org/wiki/Good_changeset_comments). Lopulta voit lähettää muutokset OpenStreetMapiin napsauttamalla **Tallenna**. Tällöin ne ovat julkisesti kaikkien nähtävissä perinteisessä karttanäkymässä muutaman minuutin kuluttua.",
                "backups_h": "Automaattinen varmuuskopiointi",
                "backups": "Jos et voi viimeistellä muokkauksia yhdellä kerralla esimerkiksi tietokoneesi rikkouduttua tai suljettuasi vahingossa selaimen välilehden, on muokkaukset kuitenkin tallennettu selaimen muistiin. Voit palata myöhemmin samalla selaimella ja tietokoneella ja palauttaa tallentamattomat muutokset.",
                "keyboard_h": "Pikanäppäimet",
                "keyboard": "Avaa lista kaikista pikanäppäimistä painamalla `?`-näppäintä"
            },
            "feature_editor": {
                "title": "Kohdemuokkain",
                "intro": "*Kohdemuokkain* näkyy karttaikkunan vasemmassa laidassa. Sitä käytetään karttakohteen ominaisuuksien tarkasteluun ja muokkaamiseen.",
                "definitions": "Yläosassa näkyy karttakohteen tyyppi. Keskiosa sisältää *kenttiä*, jotka kuvaavat kohteen ominaisuuksia, kuten nimen ja osoitteen. ",
                "type_h": "Kohdetyyppi",
                "type": "Vaihda karttakohteen tyyppiä napsauttamalla kohdemuokkaimen yläosasta nykyistä tyypiä. Erilaisia kohdetyyppejä on tuhansia, joten tutustu huolella vaihtoehtoihin ja valitse kaikista kuvaavin kohdetyyppi.",
                "type_picker": "Kohdemuokkain näyttää kaikkein tavallisimmat kohdetyypit kuten puistot, sairaalat, ravintolat, tiet ja rakennukset. Voit hakea mitä tyyppiä tahansa kirjoittamalla hakulaatikkoon, mitä olet etsimässä. Voit myös klikata {inspect} **Tietoa** -ikonia kohteen tyypin vieressä saadaksesi kohdetyypistä lisätietoa.",
                "fields_h": "Kentät",
                "fields_all_fields": "Kaikki kentät -osio sisältää kaikki muokattavissa olevat karttakohteen ominaisuudet. Minkään kentän täyttäminen ei ole pakollista.",
                "fields_example": "Kohdemuokkain näyttää kohdetyypin mukaan erilaisia kenttiä. Esimerkiksi tielle voi muokata nopeusrajoitusta ja päällystemateriaalia, kun taas ravintolan kohdalla näkyy kentät aukioloajoille ja ruokavalikoimalle.",
                "fields_add_field": "Lisää uusia kenttiä napsauttamalla Lisää kenttä -pudotusvalikkoa: saatavilla on esimerkiksi kuvaus, Wikipedia-artikkelin linkki ja esteettömyyskuvaus.",
                "tags_h": "Ominaisuustiedot",
                "tags_all_tags": "Kenttien alapuolella olevassa Kaikki ominaisuustiedot -osiossa voi muokata kaikkia OpenStreetMap-palvelussa käytettäviä *ominaisuustietoja*. Jokainen ominaisuustieto koostuu kahdesta osasta: *avaimesta* ja *arvosta*. Avain näytetään Kaikki ominaisuustiedot -osiossa vasemmassa sarakkeessa ja arvo oikeassa sarakkeessa.",
                "tags_resources": "Karttakohteiden muokkaaminen edellyttää perustason osaamista OpenStreetMapin ominaisuuksista. Lisätietoa erilaisista ominaisuuksista ja karttakohteista on saatavilla esimerkiksi [OpenStreetMapin Wikistä](https://wiki.openstreetmap.org/wiki/Fi:Main_Page) ja [Taginfo-sivustolla](https://taginfo.openstreetmap.org/)."
            },
            "points": {
                "title": "Paikkapisteet",
                "intro": "*Paikkapisteillä* voidaan merkitä kauppojen, ravintoloiden ja patsaiden kaltaisia karttakohteita, joilla on pistemäinen sijainti.",
                "add_point_h": "Paikkapisteiden lisääminen",
                "add_point": "Lisää paikkapiste napsauttamalla {point} **Paikkapiste** -painiketta yläpalkista tai painamalla pikanäppäintä `1`. Hiiren osoitin muuttuu ristin muotoiseksi.",
                "add_point_finish": "Vie hiiri kartalla haluttuun kohtaan ja napsauta {leftclick} hiiren vasenta painiketta tai paina `Välilyönti` -näppäintä.",
                "move_point_h": "Paikkapisteiden siirtäminen",
                "move_point": "Siirrä paikkapistettä viemällä hiiren osoitin sen päälle ja paina {leftclick} hiiren vasenta painiketta. Pidä painike pohjassa ja raahaa paikkapiste uuteen sijaintiin.",
                "delete_point_h": "Paikkapisteiden poistaminen",
                "delete_point": "Voit poistaa kohteita, joita ei ole oikeasti olemassa. Kohteen poistaminen poistaa sen muidenkin kartalta, joten poista vain kohteita joista olet täysin varma.",
                "delete_point_command": "Poista paikkapiste napsauttamalla {rightclick} hiiren oikealla näppäimellä ja valitse toimintovalikosta {delete} **Poista**."
            },
            "lines": {
                "title": "Viivat",
                "intro": "*Viivoilla* merkitään esimerkiksi katuja, rautateitä ja jokia. Viivat pitäisi piirtää niiden esittämän kohteen keskilinjaa pitkin.",
                "add_line_h": "Viivojen lisääminen",
                "add_line": "Lisää viiva napsauttamalla {line} **Viiva** -painiketta yläpalkista tai painamalla pikanäppäintä `2`. Hiiren osoitin muuttuu ristin muotoiseksi.",
                "add_line_draw": "Siirrä hiiren osoitin viivan aloituspisteeseen ja paina {leftclick} hiiren vasenta painiketta tai `Välilyönti`-näppäintä. Lisää viivan loput pisteet napsauttamalla kutakin tai `Välilyönti`-näppäimellä. Voit lähentää, loitontaa tai raahata karttaa piirtämisen aikana.",
                "add_line_finish": "Lopeta viivan piirtäminen painamalla `{Enter}` tai napsauttamalla viivan viimeistä pistettä uudestaan.",
                "modify_line_h": "Viivojen muokkaaminen",
                "modify_line_dragnode": "Viivat eivät usein ole aivan oikean muotoisia: esimerkiksi tie ei vastaa ilmakuvaa. Aloita viivan muotoilu napsauttamalla viivaa {leftclick} hiiren vasemmalla painikkeella. Viivapisteet tulevat näkyviin pieninä ympyröinä, joita raahamalla voit muotoilla viivaa uudelleen.",
                "modify_line_addnode": "Voit myös lisätä viivapisteitä joko {leftclick}**x 2** kaksoisnapsauttamalla viivaa tai raahamalla viivan pisteiden välissä olevaa pikkukolmiota.",
                "connect_line_h": "Viivojen yhdistäminen",
                "connect_line": "Teiden yhdistyminen oikein on tärkeää kartalla ja välttämätöntä reittiohjeiden määrittämistä varten.",
                "connect_line_display": "Teiden risteykset näkyvät harmaina ympyröinä. Jos viivojen päätepisteet eivät yhdisty mihinkään, ne näkyvät suurempina valkoisina ympyröinä.",
                "connect_line_drag": "Yhdistä viiva toiseen kohteeseen raahaamalla viivapiste toisen kohteen päälle, kunnes kohteet tarttuvat yhteen. Vinkki: Voit estää karttakohteen yhdistymisen muihin kohteisiin pitämällä `{alt}`-painiketta pohjassa.",
                "connect_line_tag": "Jos risteyksessä on liikennevalot tai suojatie, voit lisätä ne kohdemuokkaimessa napsauttamalla tiet yhdistävää pistettä.",
                "disconnect_line_h": "Viivojen erottaminen",
                "disconnect_line_command": "Erota kaksi tietä toisistaan napsauttamalla yhdistävää pistettä {rightclick} hiiren oikealla näppäimellä ja valitsemalla toimintovalikosta {disconnect} **Erota**.",
                "move_line_h": "Viivojen siirtäminen",
                "move_line_command": "Siirrä kokonainen viiva uuteen paikkaan napsauttamalla viivaa {rightclick} hiiren oikealla näppäimellä ja valitsemalla toimintovalikosta {move} **Siirrä**. Siirrä viivaa hiirtä liikuttamalla uuteen paikkaan ja vahvista sijainti painamalla {leftclick} hiiren vasenta painiketta.",
                "move_line_connected": "Viivat, jotka ovat yhdistyneinä toisiin kohteisiin, pysyvät yhdistyneinä, kun liikutat viivan uuteen paikkaan. iD estää sinua siirtämästä viivaa toisen yhdistetyn viivan yli.",
                "delete_line_h": "Viivojen poistaminen",
                "delete_line": "Voit poistaa viivan jos se on täysin virheellinen, esimerkiksi tien jota ei ole oikeasti olemassa. Ole varovainen poistaessasi kohteita: ilmakuva saattaa olla vanhentunut ja virheelliseltä näyttävä tie taas olla uusi.",
                "delete_line_command": "Poista viiva napsauttamalla sitä {rightclick} hiiren oikealla näppäimellä ja valitsemalla toimintovalikosta {delete} **Poista**."
            },
            "areas": {
                "title": "Alueet",
                "intro": "*Alueilla* esitetään esimerkiksi järvien, rakennusten ja asuinalueiden rajoja. Alueet piirretään niiden esittämän kohteen ympärille, esimerkiksi rakennuksen seiniä pitkin.",
                "point_or_area_h": "Paikkapiste vai alue?",
                "point_or_area": "Monet kohteet voi esittää niin paikkapisteinä kuin alueinakin. Rakennukset ja maankäytölliset rajat tulee lähtökohtaisesti merkitä aina alueina. Voit sijoittaa paikkapisteitä rakennuksen alueen sisäpuolelle esittämään yrityksiä, palveluita ja muita rakennuksen sisällä olevia kohteita.",
                "add_area_h": "Alueiden lisääminen",
                "add_area_command": "Lisää alue napsauttamalla {line} **Alue** -painiketta yläpalkista tai painamalla pikanäppäintä `3`. Hiiren osoitin muuttuu ristin muotoiseksi.",
                "add_area_draw": "Siirrä hiiren osoitin alueen kulmaan ja paina {leftclick} hiiren vasenta painiketta tai `Välilyönti`-näppäintä. Lisää alueen rajaa pitkin loput pisteet napsauttamalla kutakin tai `Välilyönti`-näppäimellä. Voit lähentää, loitontaa tai raahata karttaa piirtämisen aikana.",
                "add_area_finish": "Lopeta alueen piirtäminen painamalla `{Enter}` tai napsauttamalla viivan viimeistä pistettä uudestaan.",
                "square_area_h": "Suorakulmaiseksi muuttaminen",
                "square_area_command": "Monilla aluemaisilla kohteilla kuten rakennuksilla on suorat kulmat. Muuta alueen kulmat suoriksi napsauttamalla alueen reunaa {rightclick} hiiren oikealla painikkeella ja valitsemalla toimintovalikosta {orthogonalize} **Muuta suorakulmaiseksi**.",
                "modify_area_h": "Alueiden muokkaaminen",
                "modify_area_dragnode": "Alueet eivät usein ole aivan oikean muotoisia: esimerkiksi rakennus ei vastaa ilmakuvaa. Aloita viivan muotoilu napsauttamalla aluetta {leftclick} hiiren vasemmalla painikkeella. Alueen muodostavat viivapisteet tulevat näkyviin pieninä ympyröinä, joita raahamalla voit muotoilla viivaa uudelleen.",
                "modify_area_addnode": "Voit myös lisätä viivapisteitä joko {leftclick}**x 2** kaksoisnapsauttamalla aluetta rajaavaa viivaa tai raahamalla viivapisteiden välissä olevaa pikkukolmiota.",
                "delete_area_h": "Alueiden poistaminen",
                "delete_area": "Voit poistaa alueen jos se on täysin virheellinen, esimerkiksi rakennuksen jota ei ole oikeasti olemassa. Ole varovainen poistaessasi kohteita: ilmakuva saattaa olla vanhentunut ja virheelliseltä näyttävä rakennus taas uusi.",
                "delete_area_command": "Poista alue napsauttamalla sitä {rightclick} hiiren oikealla näppäimellä ja valitsemalla toimintovalikosta {delete} **Poista**."
            },
            "relations": {
                "title": "Relaatiot",
                "intro": "*Relaatioilla* ryhmitellään johonkin ominaisuuteen liittyviä karttakohteita toisiinsa. Relaatioon kuuluvia karttakohteita kutsutaan *jäseniksi*, ja jokaisella jäsenellä on *rooli* relaatiossa.",
                "edit_relation_h": "Relaatioiden muokkaaminen",
                "edit_relation": "Alimmaisena kohdemuokkaimessa on Kaikki relaatiot -osio, josta näkyy kyseisen karttakohteen kaikki mahdolliset relaatiojäsenyydet. Voit muokata relaatiota napsauttamalla sitä.",
                "edit_relation_add": "Voit lisätä karttakohteen jonkin relaation jäseneksi napsauttamalla {plus}-painiketta Kaikki relaatiot -osiossa. Pudotusvalikossa esitetään lähistöllä käytettyjä relaatioita; voit myös luoda täysin uuden relaation valitsemalla Uusi relaatio.",
                "edit_relation_delete": "Voit poistaa karttakohteen relaatiosta napsauttamalla {delete} **Poista**. Jos poistat relaation viimeisen jäsenen eikä relaatio koostu enää yhdestäkään karttakohteesta, myös itse relaatio poistetaan automaattisesti.",
                "maintain_relation_h": "Relaatioiden hallinta",
                "maintain_relation": "Relaatiot päivittyvät pitkälti automaattisesti karttaan tehtyjen muutosten mukaisesti. Ole kuitenkin tarkkana, kun korvaat relaation jäseninä olevia karttakohteita kokonaan uusilla: jos esimerkiksi poistat kadun ja piirrät sen uudestaan toiselle linjaukselle, joudut lisäämään käsin kaikki mahdolliset relaatiot, kuten linja-autolinjat ja kääntymisrajoitukset, uudelle katuosuudelle.",
                "relation_types_h": "Relaatiotyypit",
                "multipolygon_h": "Monikulmiot",
                "multipolygon": "*Monikulmio* on yhdestä tai useammasta ulkorajasta (outer) sekä yhdestä tai useammasta sisärajasta (inner) koostuva relaatio. Outer-relaatioilla määritellään monikulmion ulkorajat ja inner-relaatioilla monikulmion sisällä olevia alueita, jotka eivät kuulu monikulmioon. Tällainen kohde voi olla esimerkiksi sisäpihallinen rakennus.",
                "multipolygon_create": "Luo monikulmio piirtämällä ulkoraja, esimerkiksi rakennuksen ulkoseinät, alueena ja sisärajat, esimerkiksi sisäpihat, viivoina. Valitse kumpikin kohde samanaikaisesti näppäinyhdistelmällä `{shift}`+{leftclick}, sitten avaa toimintovalikko {rightclick} napsauttamalla hiiren oikealla painikkeella ja valitse {merge} **Linkitä**.",
                "multipolygon_merge": "Useampien viivojen tai alueiden linkittäminen luo monikulmiorelaation, jossa kaikki valitut viivat tai alueet ovat jäseninä. Sisä- ja ulkorajat määritetään automaattisesti.",
                "turn_restriction_h": "Kääntymisrajoitukset",
                "turn_restriction": "*Kääntymisrajoitus* on useiden tieosuuksien muodostama relaatio niiden risteämäkohdassa. Kääntymisrajoituksien merkitsemiseen käytetään operaattoreita *mistä*, *kautta* ja *mihin*.",
                "turn_restriction_field": "Aloita kääntymisrajoituksen muokkaaminen napsauttamalla vähintään kahden tien risteystä. Avautuvassa kohdemuokkaimessa on näkymä Kääntymisrajoitukset, jossa esitetään havainnekuva valitusta risteyksestä.",
                "turn_restriction_editing": "Valitse ensimmäiseksi tie, jolta kääntymisrajoitus vaikuttaa kääntymismahdollisuuksiin. Näet tällöin, mitä teitä on mahdollista valita kääntymisrajoituksen mihin-teiksi. Voit vaihtaa sallitun ja kielletyn kääntymissuunnan välillä napsauttamalla kääntymiskuvakkeita.",
                "route_h": "Reitit",
                "route": "*Reitti* on yhden tai useita viivoja sisältävä relaatio, jolla voidaan esitää linja-auto- ja junalinjoja sekä kansainvälisiä tiereittejä.",
                "route_add": "Kohdemuokkaimen Kaikki relaatiot -osiossa napsauta {plus}-painiketta, jolloin luettelossa näytetään lähistöllä käytetyt reittirelaatiot. Lisää kyseinen tie reittirelaation osaksi napsauttamalla sitä luettelosta. Voit myös luoda kokonaan uuden relaation.",
                "boundary_h": "Rajat",
                "boundary": "*Rajarelaatio* on yksi tai useampi viiva, jotka yhdessä muodostavat hallinnollisen rajan. Tällainen raja voi olla esimerkiksi kaupunginosa tai valtio.",
                "boundary_add": "Lisää karttakohde rajarelaation osaksi napsauttamalla karttakohdetta ja sitten avautuvan karttamuokkaimen alaosan Kaikki relaatiot -osiosta {plus}-painiketta. Valitse pudotusvalikosta jokin lähellä olevista relaatioista, hae relaatiota hakutoiminnolla tai luo kokonaan uusi relaatio."
            },
            "notes": {
                "title": "Karttailmoitukset",
                "intro": "*Karttailmoituksella* voi ilmoittaa kartalla olevista virheistä muille käyttäjille. Selaa jo luotuja karttailmoituksia tai luo uusia napsauttamalla {data} **Kartta-aineisto** ikkunan oikeasta laidasta ja sitten valitsemalla \"OpenStreetMapin karttailmoitukset\".",
                "add_note_h": "Karttailmoituksen tekeminen",
                "add_note": "Lähetä karttailmoitus napsauttamalla  {note} **Karttailmoitus** ylälaidan palkista tai pikanäppäimellä `4`. Hiiren osoitin muuttuu ristinmuotoiseksi. {leftclick} Napsauta virheen sijaintia kartalla tai vie hiiri sen kohdalla ja paina `Välilyöntiä`.",
                "move_note": "Vain lähettämättömien karttailmoitusten sijaintia voi muuttaa. Muuta karttailmoituksen sijaintia napsauttamalla ja pitämällä pohjassa {leftclick} hiiren vasemmalla painikkeella sekä vetämällä uuteen sijaintiin.",
                "update_note_h": "Ratkaiseminen, uudelleenavaaminen ja kommentointi",
                "update_note": "Rekisteröityä karttailmoitusta voi päivittää ratkaisemalla, kommentoimalla tai avaamalla sen uudelleen. Tapauksen ratkaiseminen tarkoittaa, että ongelma on korjattu. Uudelleenavattu tapaus voi tarkoittaa esimerkiksi sitä, että ongelma on ilmennyt pian uudelleen tai sitä ei ole korjattu kokonaan.",
                "save_note_h": "Karttailmoituksen tallentaminen",
                "save_note": "Jokainen karttailmoitus tulee tallentaa erikseen sen kommenttien alapuolella olevilla painikkeilla. Karttailmoitukset **eivät** siis sisälly muutoskokoelmiin, joilla muokataan OpenStreetMap-karttaa."
            },
            "imagery": {
                "title": "Ilmakuvat",
                "intro": "Kartoittamisen tukena käytettävät ilmakuvat kartta-aineiston taustalla ovat tärkeä apu karttojen lähteenä. Ilmakuvat voivat olla kirjaimellisesti satelliteilla, lentokoneilla ja miehittämättömillä ilma-aluksilla kerättyä aineistoa tai vaihtoehtoisesti historiallisista kartoista muista vapaasti hyödynnettävistä lähteistä kerättyä aineistoa.",
                "sources_h": "Palveluntarjoajat",
                "choosing": "Tutustu saatavilla oleviin palveluihin napsauttamalla {layers} **Taustan asetukset** oikeasta laidasta.",
                "sources": "Oletuksena taustakuvana on [Bing-karttojen](https://www.bing.com/maps/) satelliittikuva-aineisto. Sijainnista riippuen saatavilla saattaa olla myös muuta, mahdollisesti tuoreempaa tai korkealaatuisempaa aineistoa, joten eri vaihtoehtojen kokeileminen kannattaa.",
                "offsets_h": "Ilmakuvavirheen korjaaminen",
                "offset": "Joskus ilmakuva ei osu tarkalleen kerättyyn kartta-aineistoon. Jos virhe on selvästi järjestelmällinen, voi vika olla myös ilmakuva- eikä kerätyssä kartta-aineistossa. Älä lähde siirtämään kaikkia karttakohteita, vaan kokeile säätää ilmakuvan asemointia kartta-aineiston mukaiseksi Korjaa ilmakuvavirhe -toiminnolla, joka löytyy alimmaisena Taustan asetukset -näkymästä."
            },
            "streetlevel": {
                "title": "Katunäkymäkuvat",
                "intro": "Katunäkymäkuvat ovat käytännöllisiä liikennemerkkien, kauppojen ja muiden yksityiskohtien kartoittamisessa, kun ilmakuvien tarkkuus ei ole riittävä. iD-karttaohjelmassa hyödynnettävissä ovat [Bing-katunäkymäpalvelun](https://www.microsoft.com/en-us/maps/streetside), [Mapillaryn](https://www.mapillary.com) ja [OpenStreetCamin](https://www.openstreetcam.org) kuva-aineisto.",
                "using_h": "Katunäkymäkuvien käyttö",
                "using": "Valitse oikeasta laidasta {data} **Kartta-aineisto**. Tässä näkymässä voit vaihtaa erilaisten tausta-aineistojen välillä.",
                "photos": "Kun katunäkymäkuvat on valittu näkyviin ja niitä on saatavilla, näkyy kyseinen tie korostettuna. Lähelle suurennettuna jokainen kuva näkyy ympyränä, ja kaikista lähimpänä maanpintaa ympyrän ympärillä oleva kolmio näyttää kuvan suunnan.",
                "viewer": "Kuva avautuu sitä napsauttamalla kartan alalaitaan. Kuvan ympärillä on nuolet, joita napsauttamalla voi siirtyä edelliseen ja seuraavaan kuvaan. Lisäksi siinä esitetään kuvan ottaneen käyttäjän nimi, kuvauspäivämäärä ja linkki alkuperäiseen kuvaan."
            },
            "gps": {
                "title": "GPS-jäljet",
                "intro": "Käyttäjien keräämät GPS-jäljet ovat arvokasta lähdemateriaalia OSM-karttaprojektille. Tämä ohjelma tukee *.gpx-*, *.geojson-* ja *.kml*-tiedostomuotoja. Voit kerätä GPS-jälkiä älypuhelimella tai -kellolla sekä muilla GPS- tai Glonass-laitteilla.",
                "survey": "Tutustu [käyttäjiemme kokeilemiin tapoihin](https://wiki.openstreetmap.org/wiki/Fi:Karttatietojen_ker%C3%A4%C3%A4minen) kartta-aineiston keräämiseen muun muassa älypuhelimella, GPS-laitteella ja paperilla.",
                "using_h": "GPS-jälkien käyttö",
                "using": "Vedä ja pudota GPS-jälkitiedosto kartanmuokkausnäkymään, jolloin GPS-jäljet ilmestyvät kartalle violetteina viivoina. Voit piilottaa ja palauttaa jäljet takaisin näkyviin oikean laidan {data} **Kartta-aineisto** -näkymästä.",
                "tracing": "Tällä tavalla hyödynnettyinä GPS-jälkiä ei tallenneta OpenStreetMapiin. Hyödynnä siis kaikki jälkien tarjoama aineisto samantien!",
                "upload": "Jos aineisto on laajempi eikä sen hyödyntäminen ole mahdollista ensimmäisellä kerralla tai siitä voi olla hyötyä myös muille käyttäjille, se kannattaa [tallentaa OpenStreetMapin jälkitietokantaan](https://www.openstreetmap.org/trace/create) kaikkien kartoittajien tausta-aineistoksi."
            },
            "qa": {
                "title": "Laaduntarkkailu",
                "intro": "*Laaduntarkkailutoiminto* tarkastaa automaattisesti muokkauksia yleisimpien merkintävirheiden, kuten virheellisten ominaisuustietojen ja risteysmerkintöjen varalta. Kartoittajan on kuitenkin itse korjattava havaitut puutteet. Tarkastele merkintävirhelistaa napsauttamalla {data} **Kartta-aineisto**.",
                "tools_h": "Työkalut",
                "tools": "iD tukee toistaiseksi ohjelmistoja [KeepRight](https://www.keepright.at/) ja [ImproveOSM](https://improveosm.org/en/) (englanniksi). Kehitteillä on yhteensopivuus [Osmose](https://osmose.openstreetmap.fr/)-ohjelmiston ja mahdollisesti myös muiden toimintojen kanssa.",
                "issues_h": "Merkintävirheiden käsittely",
                "issues": "Merkintävirheiden käsittely muistuttaa karttailmoitusten käsittelyä. Napsauta sivupalkin painiketta. Käytettävissä olevat toiminnot vaihtelevat, mutta yleensä virheitä voi kommentoida ja merkitä ratkaistuksi."
            },
            "field": {
                "restrictions": {
                    "title": "Kääntymisrajoitusten ohje",
                    "about": {
                        "title": "Yleistä",
                        "about": "Toiminnon avulla voit muokata kääntymisrajoituksia. Se näyttää mallin valitusta risteyksestä ja siihen yhdistetyistä teistä.",
                        "from_via_to": "Kääntymisrajoitus koostuu yhdestä \"MISTÄ-tiestä\", \"MIHIN-tiestä\" ja joko yhdestä \"KAUTTA-viivapisteestä\" tai yhdestä tai useammasta \"KAUTTA-tiestä\".",
                        "maxdist": "\"{distField}\"-liukusäätimellä voit valita, kuinka kaukaa haluat hakea yhdistyviä teitä.",
                        "maxvia": "\"{viaField}\"-liukusäätimellä voit valita, kuinka monta KAUTTA-väylää kääntymisrajoitukseen voi sisältyä (lähtökohtaisesti mahdollisimman vähän)."
                    },
                    "inspecting": {
                        "title": "Tutkiminen",
                        "about": "Tarkista jonkin **MISTÄ**-väylän kääntymisrajoitukset viemällä hiiri sen päälle. Kaikki mahdolliset **MIHIN**-väylät korostetaan eri väreillä kääntymisrajoitusten tyypistä riippuen.",
                        "from_shadow": "{fromShadow} **MISTÄ-väylä**",
                        "allow_shadow": "{allowShadow} **MIHIN Sallittu**",
                        "restrict_shadow": "{restrictShadow} **MIHIN Rajoitettu**",
                        "only_shadow": "{onlyShadow} **MIHIN Vain**",
                        "restricted": "\"Rajoitettu\" tarkoittaa kääntymisrajoitusta, esimerkiksi \"Ei vasemmalle\".",
                        "only": "\"Vain\" tarkoittaa ainoaa sallittua ajosuuntaa, esimerkiksi \"Vain suoraan\"."
                    },
                    "modifying": {
                        "title": "Muokkaaminen",
                        "about": "Aloita kääntymisrajoitusten muokkaaminen valitsemalla \"MISTÄ\"-väylä napsauttamalla sitä. Valittu väylä hehkuu sykkivästi ja mahdolliset **MIHIN**-kääntymissuunnat korostetaan nuolikuvakkeilla.",
                        "indicators": "Valitse sitten vaihtoehtojen sallittu, rajoitettu ja vain välillä napsauttamalla nuolikuvaketta.",
                        "allow_turn": "{allowTurn} **MIHIN Sallittu**",
                        "restrict_turn": "{restrictTurn} **MIHIN Rajoitettu**",
                        "only_turn": "{onlyTurn} **MIHIN Vain**"
                    },
                    "tips": {
                        "title": "Vinkkejä",
                        "simple": "**Suosi yksinkertaisia rajoituksia**",
                        "simple_example": "Pyri välttämään monen väylän kautta kulkevia rajoituksia, jos sama rajoitus voidaan osoittaa pelkällä yhteen pisteeseen sidotulla rajoituksella.",
                        "indirect": "**Osa rajoituksista näkyy haaleampina ja epäsuora-merkinnällä**",
                        "indirect_example": "Rajoitukset johtuvat epäsuorasti toisesta rajoituksesta. Esimerkiksi \"Vain suoraan\" asettaa \"Ei käännöstä\" kaikkiin muihin suuntiin.",
                        "indirect_noedit": "Epäsuoria rajoituksia ei voi muokata. Muokkaa sen sijaan sen aiheuttavaa rajoitusta."
                    }
                }
            }
        },
        "issues": {
            "title": "Merkintävirheet",
            "key": "I",
            "list_title": "Merkintävirheet ({count})",
            "errors": {
                "list_title": "Virheet ({count})"
            },
            "warnings": {
                "list_title": "Varoitukset ({count})"
            },
            "rules": {
                "title": "Automaattisesti havaittavat merkintävirheet"
            },
            "no_issues": {
                "message": {
                    "everything": "Kaikki kunnossa",
                    "everything_in_view": "Tässä näkymässä kaikki on kunnossa",
                    "edits": "Kaikki kunnossa",
                    "edits_in_view": "Tekemäsi muutokset eivät sisällä virheitä"
                }
            },
            "options": {
                "what": {
                    "title": "Tarkista:",
                    "edited": "Omat muokkaukset",
                    "all": "Kaikki"
                },
                "where": {
                    "title": "Alue:",
                    "visible": "Tämä näkymä",
                    "all": "Kaikkialta"
                }
            },
            "suggested": "Korjausehdotus:",
            "enable_all": "Valitse kaikki",
            "disable_all": "Poista kaikki",
            "almost_junction": {
                "title": "Puuttuva risteysmerkintä",
                "message": "{feature} on hyvin lähellä mutta ei yhdistetty kohteeseen {feature2}"
            },
            "crossing_ways": {
                "title": "Ylimääräinen risteysmerkintä",
                "message": "{feature} risteää kohteen {feature2} kanssa",
                "indoor-indoor": {
                    "reference": "Risteävät sisäkohteet tulisi merkitä eri korkeustasoihin."
                },
                "indoor-indoor_connectable": {
                    "reference": "Risteävät sisäkohteet tulisi merkitä yhteisellä viivapisteelle tai eri korkeustasoihin."
                }
            },
            "disconnected_way": {
                "title": "Yksinäiset tiet",
                "highway": {
                    "message": "{highway} ei ole yhdistetty tieverkostoon"
                }
            },
            "fixme_tag": {
                "message": "{feature} on merkitty virheenkorjauspyynnöllä",
                "reference": "Virheenkorjauspyynnöllä merkityssä kohteessa voi olla virheellisiä merkintöjä."
            },
            "generic_name": {
                "message": "{feature} on merkitty epäilyttävällä nimellä {name}",
                "reference": "Nimien tulisi olla kohteiden voimassaolevia, todellisuudessa käytettäviä nimiä."
            },
            "incompatible_source": {
                "title": "Epäilyttävät lähteet",
                "tip": "Korosta epäilyttävillä lähteillä merkityt karttakohteet",
                "google": {
                    "feature": {
                        "message": "Kohteen {feature} lähdetiedoksi on merkitty Google"
                    },
                    "reference": "Googlen kaupallisten tuotteiden käyttö lähteinä on kielletty."
                }
            },
            "missing_role": {
                "title": "Puuttuva relaation rooli-merkintä",
                "message": "Jäsenellä {member} ei ole roolia relaatiossa {relation}",
                "tip": "Korosta virheellisillä tai puuttuvilla relaation rooleilla merkityt kohteet",
                "multipolygon": {
                    "reference": "Monikulmion jäsenellä tulee olla joko inner- (sisä) tai outer- (ulko) merkintä."
                }
            },
            "missing_tag": {
                "title": "Puuttuvat ominaisuustiedot",
                "tip": "Korosta kohteet, joita ei ole merkitty ominaisuustiedoilla",
                "reference": "Ominaisuustiedot kuvaavat karttakohteiden tyypin ja ominaisuuksia.",
                "any": {
                    "message": "{feature} ei ole merkitty millään ominaisuustiedoilla"
                },
                "descriptive": {
                    "message": "{feature} ei ole merkitty ominaisuustiedoilla"
                },
                "relation_type": {
                    "message": "{feature} ei ole merkitty relaation tyypillä"
                }
            },
            "old_multipolygon": {
                "message": "Monikulmion {multipolygon} ominaisuustiedot on merkitty väärään paikkaan",
                "reference": "Monikulmion ominaisuustiedot merkitään relaatioon, ei ulkoviivaan."
            },
            "outdated_tags": {
                "title": "Vanhentunut ominaisuustieto",
                "message": "{feature} on merkitty vanhentuneella ominaisuustiedolla",
                "tip": "Korosta vanhentuneilla ominaisuustiedoilla merkityt karttakohteet",
                "reference": "Ominaisuustietoja muutetaan ajoittain, ja karttakohteisiin saattaa jäädä vanhentuneita tietoja.",
                "incomplete": {
                    "message": "{feature} tarvitsee lisää ominaisuustietoja",
                    "reference": "Joidenkin karttakohteiden ominaisuustietomerkinnät eivät kuvaa kohdetta tarpeeksi."
                }
            },
            "private_data": {
                "title": "Tietosuojattu sisältö",
                "tip": "Korosta tietosuojatulla sisällöllä merkityt karttakohteet",
                "reference": "Yksityisiä tietoja, kuten puhelinnumeroita, ei tule lisätä karttaan.",
                "contact": {
                    "message": "{feature} sisältää mahdollisesti yksityisiä tietoja"
                }
            },
            "tag_suggests_area": {
                "message": "{feature} tulisi merkittynä suljettuna alueena ominaisuustiedolla {tag}",
                "reference": "Alueen alku- ja päätepiste tulee yhdistää."
            },
            "unknown_road": {
                "message": "{feature} ei ole merkitty tieluokituksella",
                "reference": "Jos tielle ei ole määritelty tieluokitusta, navigointiohjelmat eivät ehkä osaa käyttää sitä."
            },
            "impossible_oneway": {
                "title": "Mahdottomat yksisuuntaisuudet",
                "tip": "Korosta reititysongelmia aiheuttavilla yksisuuntaisuuksilla merkityt karttakohteet",
                "waterway": {
                    "connected": {
                        "start": {
                            "message": "{feature} virtaa liian kaukana muista vesistöistä"
                        },
                        "end": {
                            "message": "{feature} kulkee vastavirtaan"
                        },
                        "reference": "Vesikohteiden osien tulisi aina virrata samaan suuntaan."
                    }
                },
                "highway": {
                    "start": {
                        "message": "{feature} ei ole saavutettavissa",
                        "reference": "Tieverkolta tulee olla sallittu yhteys yksisuuntaisille teille."
                    },
                    "end": {
                        "message": "{feature} ei jatku muuhun tieverkkoon",
                        "reference": "Yksisuuntaiselta tieltä tulee olla yhteys muuhun tieverkkoon."
                    }
                }
            },
            "unsquare_way": {
                "title": "Liian vinot kulmat ({val}° asti)",
                "message": "Kohteen {feature} kulmat ovat vinot",
                "tip": "Korosta suorakulmaistamista kaipaavat karttakohteet",
                "buildings": {
                    "reference": "Rakennusten kulmien tulisi olla suorakulmaisia."
                }
            },
            "fix": {
                "connect_almost_junction": {
                    "annotation": "Vierekkäiset kohteet yhdistetty."
                },
                "connect_crossing_features": {
                    "annotation": "Risteävät kohteet yhdistetty."
                },
                "connect_endpoints": {
                    "title": "Yhdistä päätteet",
                    "annotation": "Viivan päätepisteet yhdistettiin."
                },
                "connect_feature": {
                    "title": "Yhdistä tämä karttakohde"
                },
                "connect_features": {
                    "title": "Yhdistä karttakohteet"
                },
                "continue_from_start": {
                    "title": "Jatka piirtämistä alkupäästä"
                },
                "continue_from_end": {
                    "title": "Jatka piirtämistä loppupäästä"
                },
                "delete_feature": {
                    "title": "Poista karttakohde"
                },
                "ignore_issue": {
                    "title": "Älä huomioi"
                },
                "merge_close_vertices": {
                    "annotation": "Yhdistettiin liian lähekkäiset viivapisteet."
                },
                "merge_points": {
                    "title": "Yhdistä nämä pisteet"
                },
                "move_points_apart": {
                    "title": "Siirrä pisteet kauemmaksi toisistaan"
                },
                "move_tags": {
                    "title": "Siirrä ominaisuustietoja",
                    "annotation": "Ominaisuustietoja siirrettiin."
                },
                "remove_from_relation": {
                    "title": "Poista relaatiojäsenyys"
                },
                "remove_generic_name": {
                    "annotation": "Liian yleinen nimi poistettiin."
                },
                "remove_private_info": {
                    "annotation": "Tietosuojattu sisältö poistettiin."
                },
                "remove_proprietary_data": {
                    "title": "Poista kaupallinen sisältö"
                },
                "remove_tag": {
                    "title": "Poista ominaisuustieto",
                    "annotation": "Ominaisuustieto poistettiin."
                },
                "remove_tags": {
                    "title": "Poista ominaisuustietoja"
                },
                "reposition_features": {
                    "title": "Siirrä kohde toiseen sijaintiin"
                },
                "reverse_feature": {
                    "title": "Käännä kohteen suunta"
                },
                "select_preset": {
                    "title": "Valitse ominaisuustyyppi"
                },
                "select_road_type": {
                    "title": "Valitse tieluokitus"
                },
                "set_as_inner": {
                    "title": "Tee inner-merkintä (sisäkehä)"
                },
                "set_as_outer": {
                    "title": "Tee outer-merkintä (ulkokehä)"
                },
                "square_feature": {
                    "title": "Suorakulmaista tämä karttakohde"
                },
                "tag_as_disconnected": {
                    "title": "Merkitse irralleen",
                    "annotation": "Vierekkäiset karttakohteet merkittiin irralleen."
                },
                "tag_as_unsquare": {
                    "title": "Merkitse luonnostaan vinona",
                    "annotation": "Merkittiin viiva luonnostaan vinoksi."
                },
                "tag_this_as_higher": {
                    "title": "Merkitse korkeammalle tasolle"
                },
                "tag_this_as_lower": {
                    "title": "Merkitse matalemmalle tasolle"
                },
                "upgrade_tags": {
                    "title": "Päivitä ominaisuustiedot",
                    "annotation": "Vanhentuneet ominaisuustiedot päivitettiin."
                },
                "use_bridge_or_tunnel": {
                    "title": "Merkitse siltana tai tunnelina"
                },
                "use_different_layers": {
                    "title": "Käytä eri korkeustasoja"
                },
                "use_different_levels": {
                    "title": "Käytä eri kerroksia"
                },
                "use_tunnel": {
                    "title": "Käytä tunnelia"
                }
            }
        },
        "intro": {
            "done": "valmis",
            "ok": "\tOK",
            "graph": {
                "block_number": "<value for addr:block_number>",
                "city": "Jokilaakso",
                "county": "<value for addr:county>",
                "district": "<value for addr:district>",
                "hamlet": "<value for addr:hamlet>",
                "neighbourhood": "<value for addr:neighbourhood>",
                "postcode": "33303",
                "province": "<value for addr:province>",
                "quarter": "<value for addr:quarter>",
                "state": "<value for addr:state>",
                "subdistrict": "<value for addr:subdistrict>",
                "suburb": "<value for addr:suburb>",
                "countrycode": "fi",
                "name": {
                    "1st-avenue": "Kauppakatu",
                    "2nd-avenue": "Halkojankatu",
                    "4th-avenue": "Leppäkatu",
                    "5th-avenue": "Sorsajoentie",
                    "6th-avenue": "Opiskelijankatu",
                    "6th-street": "Yliopistontie",
                    "7th-avenue": "Puunoksankatu",
                    "8th-avenue": "Harjukatu",
                    "9th-avenue": "Linnankatu",
                    "10th-avenue": "Urheilutie",
                    "11th-avenue": "Kirkkokatu",
                    "12th-avenue": "Koivukatu",
                    "access-point-employment": "Työvoimatoimisto",
                    "adams-street": "Aapelinkatu",
                    "andrews-elementary-school": "Kaupin alakoulu",
                    "andrews-street": "Kaupinkatu",
                    "armitage-street": "Amiraalinkatu",
                    "barrows-school": "Taivassalon koulu",
                    "battle-street": "Sotilaankatu",
                    "bennett-street": "Lehmuskatu",
                    "bowman-park": "Viisikonpuisto",
                    "collins-drive": "Lukiokatu",
                    "conrail-railroad": "Läntinen oikorata",
                    "conservation-park": "Kansalaispuisto",
                    "constantine-street": "Nosturinkatu",
                    "cushman-street": "Eerikinkatu",
                    "dollar-tree": "Markkamarketti",
                    "douglas-avenue": "Työmiehenkatu",
                    "east-street": "Aurinkorinne",
                    "elm-street": "Hyvinvoinninkatu",
                    "flower-street": "Paratiisitie",
                    "foster-street": "Autotie",
                    "french-street": "Vuorikatu",
                    "garden-street": "Metsikkökuja",
                    "gem-pawnbroker": "Penan panttilainaamo",
                    "golden-finch-framing": "Kaken kehystämö",
                    "grant-avenue": "Suurkatu",
                    "hoffman-pond": "Pikkulampi",
                    "hoffman-street": "Pikkulammentie",
                    "hook-avenue": "Lehmuskatu",
                    "jefferson-street": "Taivassalontie",
                    "kelsey-street": "Tammikatu",
                    "lafayette-park": "Honkapuisto",
                    "las-coffee-cafe": "Kahvi & pulla",
                    "lincoln-avenue": "Mannerheiminkatu",
                    "lowrys-books": "Hymyilevä kirjapuoti",
                    "lynns-garage": "Armin autohalli",
                    "main-street-barbell": "Hallituskadun kuntosali",
                    "main-street-cafe": "Hallituskadun kuppila",
                    "main-street-fitness": "Hallituskadun liikuntahalli",
                    "main-street": "Itsenäisyydentie",
                    "maple-street": "Vaahterakuja",
                    "marina-park": "Satamapuisto",
                    "market-street": "Torikauppiaankatu",
                    "memory-isle-park": "Patsaspuisto",
                    "memory-isle": "Patsasluoto",
                    "michigan-avenue": "Länsipohjantie",
                    "middle-street": "Keskitie",
                    "millard-street": "Uimahallinkatu",
                    "moore-street": "Olavinkatu",
                    "morris-avenue": "Kaarlonkatu",
                    "mural-mall": "Kivistön kauppakeskus",
                    "paisanos-bar-and-grill": "Arskan grilli",
                    "paisley-emporium": "Tavaratalo Kinnunen",
                    "paparazzi-tattoo": "Tatuointikellari",
                    "pealer-street": "Välittäjänkatu",
                    "pine-street": "Kalliokatu",
                    "pizza-hut": "Pitseria Kinkku & Ananas",
                    "portage-avenue": "Jokilaakson puistokatu",
                    "portage-river": "Sorsajoki",
                    "preferred-insurance-services": "Paremman palvelun vakuutuskonttori",
                    "railroad-drive": "Rautatienkatu",
                    "river-city-appliance": "Jokilaakson kodinkone",
                    "river-drive": "Suvantokatu",
                    "river-road": "Jokitie",
                    "river-street": "Erämaankatu",
                    "riverside-cemetery": "Jokilaakson hautausmaa",
                    "riverwalk-trail": "Joenrannanpolku",
                    "riviera-theatre": "Teatteri Riviera",
                    "rocky-river": "Pyhäpuro",
                    "saint-joseph-river": "Pyhäjoki",
                    "scidmore-park-petting-zoo": "Aurinkopuiston eläintarha",
                    "scidmore-park": "Aurinkopuisto",
                    "scouter-park": "Rullalautailijanpuisto",
                    "sherwin-williams": "Marjatan maalipuoti",
                    "south-street": "Eteläkatu",
                    "southern-michigan-bank": "Eteläinen joentörmä",
                    "spring-street": "Malmikatu",
                    "sturgeon-river-road": "Laaksotie",
                    "three-rivers-city-hall": "Jokilaakson kaupungintalo",
                    "three-rivers-elementary-school": "Jokilaakson alakoulu",
                    "three-rivers-fire-department": "Jokilaakson paloasema",
                    "three-rivers-high-school": "Jokilaakson lukio",
                    "three-rivers-middle-school": "Jokilaakson yläkoulu",
                    "three-rivers-municipal-airport": "Jokilaakson lentokenttä",
                    "three-rivers-post-office": "Jokilaakson postitoimisto",
                    "three-rivers-public-library": "Jokilaakson kirjasto",
                    "three-rivers": "Jokilaakso",
                    "unique-jewelry": "Timanttikoru",
                    "walnut-street": "Onnelanraitti",
                    "washington-street": "Pähkinäkatu",
                    "water-street": "Jokikatu",
                    "west-street": "Varjorinne",
                    "wheeler-street": "Pyörittäjänkatu",
                    "william-towing": "Heikin hinauspalvelu",
                    "willow-drive": "Pajuraitti",
                    "wood-street": "Joenvarrentie",
                    "world-fare": "Lailan lahjapalvelu"
                }
            },
            "welcome": {
                "title": "Aloitus",
                "welcome": "Tervetuloa! Tällä aloitusoppaalla otat OpenStreetMapin muokkaamisen perusteet haltuun.",
                "practice": "Voit harjoitella vapaasti, sillä tämän aloitusoppaan aikana tekemäsi muutokset eivät tallennu muiden nähtäville.",
                "words": "Aloitusoppaassa esitellään keskeisintä OpenStreetMapissa käytettävää termistöä, joka on *kursivoitu*.",
                "mouse": "Karttaa voi muokata millä tahansa laitteella, mutta suosittelemme tämän aloitusoppaan käyttöön kahdella painikkeella varustettua hiirtä. **Jos haluat kytkeä hiiren, tee se nyt ja napsauta OK.**",
                "leftclick": "Jos pyydämme sinua napsauttamaan tai kaksoisnapsauttamaan, tee se hiiren vasemmalla painikkeella. Kosketuslevyllä sama toiminto saattaa olla yksi napsautus tai hipaisu. **Napsauta hiiren vasemmalla painikkeella missä tahansa {num} kertaa.**",
                "rightclick": "Joskus pyydämme napsauttamaan hiiren oikealla painikkeella. Joissakin laitteissa se voi edellyttää Ctrl-painikkeen painamista samanaikaisesti, kosketuslevyllä kahden sormen napautusta tai kosketusnäytöllä pitkää painallusta. Joissakin näppäimistöissä voi olla myös erillinen painike. **Napsauta hiiren oikeaa painiketta {num} kertaa.**",
                "chapters": "Hyvä! Nyt puhumme yhteistä kieltä. Alaosan painikkeilla voit helposti ohittaa joitakin aloitusoppaan osioita tai kerrata edellisen uudelleen. Aloitetaan! **Jatka napsauttamalla \"{next}\".**"
            },
            "navigation": {
                "title": "Käyttöliittymä",
                "drag": "Kartalla näkyy OpenStreetMapiin piirretyt kohteet taustakuvan päällä.{br}Liiku kartalla pitämällä hiiren vasen painike pohjassa ja liikuttamalla hiirtä. Voit myös käyttää näppäimistön nuolinäppäimiä. **Vedä karttaa!**",
                "zoom": "Lähennä ja loitonna karttaa hiiren rullalla, kosketuslevyllä tai näppäimistön näppäimillä  {plus} ja {minus}. **Lähennä tai loitonna karttaa!**",
                "features": "Kartalla näkyviä paikkoja ja kohteita kutsutaan *karttakohteiksi*. Mikä tahansa todellisuudessa olemassa oleva kohde voidaan merkitä OpenStreetMapiin karttakohteena.",
                "points_lines_areas": "Karttakohde voidaan merkitä *pisteenä, viivana* tai *alueena*.",
                "nodes_ways": "Pisteet jaetaan vielä *viivapisteiksi* ja *paikkapisteiksi* riippuen siitä, onko se viivan osana vai itsenäinen paikkaa kuvaava piste.",
                "click_townhall": "Minkä tahansa karttakohteen voi valita napsauttamalla sitä. **Valitse paikkapiste napsauttamalla sitä.**",
                "selected_townhall": "Hienoa! Paikkapiste on nyt valittu, jolloin se on korostettu sykkivällä hehkulla.",
                "editor_townhall": "Kun karttakohde on valittu, kartan rinnalle avautuu *kohdemuokkain*.",
                "preset_townhall": "Sen yläosassa näkyy karttakohteen tyyppi. Esimerkiksi tämä paikkapiste näyttäisi olevan {preset}.",
                "fields_townhall": "Kohdemuokkain koostuu *kentistä*, joilla kuvataan karttakohteen ominaisuuksia, kuten nimi ja osoite.",
                "close_townhall": "**Sulje kohdemuokkain painamalla näppäimistöstä Esc tai napsauttamalla {button}-painiketta yläkulmasta.**",
                "search_street": "Tällä hakukentällä voit hakea kohteita nykyisestä näkymästä tai maailmanlaajuisesti. **Etsi hakusanalla \"{name}\".**",
                "choose_street": "**Valitse {name} napsauttamalla sitä listalta.**",
                "selected_street": "Hyvä! {name} on valittu.",
                "editor_street": "Kadun kohdemuokkainnäkymä on hieman erilainen kaupungintaloon verrattuna.{br}Muokattavia tietoja ovat esimerkiksi \"{field1}\" ja \"{field2}\". **Sulje kohdemuokkain painamalla näppäimistön Esc-painiketta tai napsauttamalla {button}-painiketta.**",
                "play": "Siirtele hieman karttaa ja tutustu kartalla oleviin paikkapisteisiin, jotta saat kuvan millaisia paikkoja OpenStreetMapissa on. **Kun olet valmis, napsauta \"{next}\".**"
            },
            "points": {
                "title": "Paikkapisteet",
                "add_point": "*Paikkapisteillä* voidaan merkitä kauppojen, ravintoloiden ja patsaiden kaltaisia karttakohteita.{br}Niillä kuvaillaan yksittäistä sijaintia ja kerrotaan, mitä siellä on. **Lisää uusi paikkapiste napsauttamalla {button} Paikkapiste.**",
                "place_point": "Valitse paikkapisteelle sijainti viemällä hiiri sijainnin kohdalle ja napsauttamalla vasemmalla painikkeella tai painamalla välilyöntiä. **Vie hiiren osoitin tämän rakennuksen päälle ja sitten napsauta hiiren vasemmalla painikkeella tai paina välilyöntiä.**",
                "search_cafe": "Paikkapisteet soveltuvat hyvin monenlaisten karttakohteiden merkitsemiseen. Äsken lisäämäsi piste on kahvila. **Etsi \"{preset}\".**",
                "choose_cafe": "**Valitse {preset} listalta.**",
                "feature_editor": "Piste on nyt merkitty kahvilaksi. Kohdemuokkaimella voi täydentää sen tietoja.",
                "add_name": "OpenStreetMapissa minkään kentän täyttäminen ei ole pakollista, eli voit jättää kenttiä tyhjäksi.{br}Kuvitellaan, että tunnet tämän kahvilan paikallistuntemukselta ja muistat sen nimen. **Kirjoita kahvilalle nimi.**",
                "add_close": "Kohdemuokkain tallentaa muutokset automaattisesti. **Kun olet kirjoittanut nimen, sulje kohdemuokkain painamalla Esc- tai Enter-näppäintä tai napsauttamalla {button}-painiketta.**",
                "reselect": "Usein paikkapisteet on jo lisätty kartalle, mutta niiden tiedot voivat olla vanhentuneita tai puutteellisia. Näitä tietoja voi korjata tai täydentää. **Valitse äsken luomasi kahvila napsauttamalla sitä.**",
                "update": "Lisätään kahvilalle tietoja. Voit vaihtaa nimen, lisätä keittiökulttuurin tai osoitteen. **Muuta kahvilan tietoja.**",
                "update_close": "**Kun olet valmis, sulje kohdemuokkain painamalla Esc- tai Enter-näppäintä tai napsauttamalla {button}-painiketta.**",
                "rightclick": "Napsauttamalla karttakohdetta hiiren oikealla painikkeella näkyviin tulee toimintovalikko, jossa on käytettävissä olevat muokkaustoiminnot. **Avaa toimintovalikko napsauttamalla paikkapistettä hiiren oikealla painikkeella.**",
                "delete": "Poista karttakohteet, joita ei enää tai koskaan ole ollutkaan olemassa.{br}Poistaessasi karttakohteen se poistetaan kaikken näkemästä OpenStreetMap-tietokannasta, joten älä tee muutoksia ilman täydellistä varmuutta. **Poista paikkapiste napsauttamalla {button}-painiketta.**",
                "undo": "Voit kumota minkä tahansa muutoksen, kunnes tallennat ja lähetät muutokset OpenStreetMap-tietokantaan. **Kumoa poisto ja palauta paikkapiste napsauttamalla {button}-painiketta.**",
                "play": "Homma hallussa! Harjoittele nyt luomalla muutamia uusia paikkapisteitä. **Kun olet valmis, napsauta {next}.**"
            },
            "areas": {
                "title": "Alueet",
                "add_playground": "*Alueilla* merkitään esimerkiksi järvien, rakennusten ja asuinalueiden rajoja.{br}Lisäksi paikkapisteet voi yleensä merkitä myös tarkemmin alueina. **Luo uusi alue napsauttamalla {button}-painiketta.**",
                "start_playground": "Lisää tämä leikkipuisto kartalle piirtämällä alue. Alueet koostuvat alueen ulkoreunaa rajaavista *viivapisteistä*. **Osoita aloituspisteen paikka napsauttamalla kartalla tai painamalla välilyöntiä jossakin leikkipuiston nurkassa.**",
                "continue_playground": "Jatka alueen piirtämistä sijoittamalla viivapisteitä leikkipuiston reunoille. Napsauta myös leikkipuistoon johtavan polun kohdalla.{br}Vinkki: Voit estää karttakohteen yhdistymisen muihiin kohteisiin pitämällä Alt-painiketta pohjassa. **Jatka leikkipuiston piirtämistä.**",
                "finish_playground": "Viimeistele alue napsauttamalla ensimmäistä tai viimeistä viivapistettä uudelleen tai painamalla Enteriä. **Lopeta leikkipuiston piirtäminen.**",
                "search_playground": "**Etsi hakusanalla \"{preset}\".**",
                "choose_playground": "**Valitse {preset} listalta.**",
                "add_field": "Leikkipuistolla ei ole virallista nimeä, joten ei kirjoiteta Nimi-kenttään mitään.{br}Lisää sen sijaan leikkipuiston tietoja Kuvaus-kenttään. **Avaa Lisää kenttä -pudotusluettelo.**",
                "choose_field": "**Valitse {field} listalta.**",
                "retry_add_field": "Et valinnut {field}-kenttää. Yritetäänpä uudelleen.",
                "describe_playground": "**Kirjoita kuvaus ja sulje sitten kohdemuokkain napsauttamalla {button}-painiketta.**",
                "play": "Loistohomma! Piirtele vielä pari muuta aluetta ja tutustu, millaisia alueita voit lisätä OpenStreetMapin. **Kun olet valmis, napsauta {next}.**"
            },
            "lines": {
                "title": "Viivat",
                "add_line": "*Viivoilla* merkitään esimerkiksi katuja, rautateitä ja jokia. **Aloita uuden viivan piirtäminen napsauttamalla {button} Viiva.**",
                "start_line": "Tästä puuttuu tie, lisää se kartalle!{br}OpenStreetMapissa piirrä viiva tien keskilinjaa pitkin. Voit tarvittaessa lähentää, loitontaa ja siirrellä karttaa piirtämisen aikana. **Aloita viiva napsauttamalla kartalta puuttuvan tien pohjoispäätyä.**",
                "intersect": "Jatka viivaa napsauttamalla lisää viivapisteitä. Voit myös käyttää välilyöntiä.{br}Kadut ovat muiden viivojen tavoin usein osa laajempaa verkostoa. Uusien viivojen yhdistäminen olemassa olevaan verkostoon on tärkeää muun muassa reititysohjelmistojen oikean toiminnan vuoksi. **Yhdistä uusi katu nykyiseen verkostoon napsauttamalla {name}iä.**",
                "retry_intersect": "Katu tulee yhdistää {name}uun, kokeile uudestaan!",
                "continue_line": "Jatka uuden kadun piirtämistä. Muista, että voit tarvittaessa lähentää, loitontaa tai liikutella karttaa.{br}Napsauta lopuksi viimeistä viivapistettä uudelleen. **Lopeta kadun piirtäminen.**",
                "choose_category_road": "**Valitse {category} listalta.**",
                "choose_preset_residential": "Teitä ja katuja on monenlaisia, mutta nyt kyseessä on asuinaluekatu. **Valitse {preset}.**",
                "retry_preset_residential": "Et valinnut katutyypiksi {preset}a. **Palaa takaisin napsauttamalla tästä.**",
                "name_road": "**Anna kadulle nimi ja sulje sitten kohdemuokkain napsauttamalla {button}-painiketta tai painamalla Enter- tai Esc-näppäintä.**",
                "did_name_road": "Hyvältä näyttää! Harjoitellaanpa sitten jo luodun viivan uudelleenmuotoilua.",
                "update_line": "Joskus on tarpeen muuttaa olemassa olevan viivan muotoa. Esimerkiksi tämä katu näyttäisi olevan liian suora todellisuuteen nähden.",
                "add_node": "Viivaa ei tarvitse poistaa, vaan lisäämällä viivapisteitä sen muotoa voidaan muuttaa. Helpointa on kaksoisnapsauttaa viivaa, jolloin viivaan tulee uusi liikuteltava viivapiste. **Luo uusi viivapiste kaksoisnapsauttamalla viivaa.**",
                "start_drag_endpoint": "Kun viiva on valittu, voit vedellä mitä tahansa sen viivapistettä tarttumalla siihen. **Vedä tien päätekohta ilmakuvan mukaiseen todelliseen risteyskohtaan.**",
                "finish_drag_endpoint": "Nyt on parempi. **Vahvista viivapisteen uusi paikka vapauttamalla hiiren painike.**",
                "start_drag_midpoint": "Kahden viivapisteen puolivälissä on pieni kolmio. Voit luoda uuden viivapisteen myös tarttumalla pikkukolmioon ja vetämällä sen haluttuun kohtaan. **Tartu pikkukolmioon ja vedä sillä tie mutkan suuntaiseksi.**",
                "continue_drag_midpoint": "No nyt alkaa näyttää hyvältä! Jatka kuitenkin vielä jommallakummalla tyylillä, kunnes katu on ilmakuvan mukainen. **Kun olet valmis, napsauta OK.**",
                "delete_lines": "Jos katua ei ole olemassa, se tulee poistaa kartalta.{br}Esimerkiksi {street} suunniteltiin toteutettavaksi, mutta sitä ei koskaan rakennettu. Kartan käyttökelpoisuutta voi parantaa helposti ja nopeasti poistamalla turhat kohteet.",
                "rightclick_intersection": "Ylin oikeasti rakennettu katu on {street1}, joten *jaa* {street2} *kahtia* tässä risteyksessä, ja poista kaikki sen yläpuolelta. **Napsauta risteyskohtaa hiiren oikealla painikkeella.**",
                "split_intersection": "**Jaa {street} kahteen osaan napsauttamalla {button}-painiketta.**",
                "retry_split": "Et napsauttanut Jaa-painiketta, yritä uudelleen.",
                "did_split_multi": "Hyvin menee! {street1} on nyt jaettu kahteen osaan, joista ylemmän voi poistaa. **Napsauta {street2}iä ja poista sen yläosa.**",
                "did_split_single": "**Valitse {street2} (sen yläosa!) napsauttamalla sitä.**",
                "multi_select": "{selected} on nyt valittu, ja valitaan myös {other1}. Napsauta sitä pitäen samalla Shift-näppäin pohjassa. **Napsauta {other2}a ja pidä Shift-näppäin pohjassa.**",
                "multi_rightclick": "Näin! Molemmat poistettavat kadut on nyt valittu. **Napsauta jompaakumpaa katua hiiren oikealla painikkeella.**",
                "multi_delete": "**Poista kadut napsauttamalla {button}-painiketta.**",
                "retry_delete": "Et napsauttanut Poista-painiketta, yritä uudelleen.",
                "play": "Hienoa! Harjoittele viivoihin liittyviä toimintoja nyt piirtämällä lisää ja muokkaamalla muita viivoja. **Kun olet valmis, napsauta {next}.**"
            },
            "buildings": {
                "title": "Rakennukset",
                "add_building": "OpenStreetMap on maailman laajin rakennustietokanta.{br}Voit osallistua sen parantamiseen piirtämällä kartalta puuttuvia rakennuksia. **Lisää uusi alue napsauttamalla {button} Alue.**",
                "start_building": "Lisätään tämä talo kartalle piirtämällä sen ulkorajat.{br}Rakennukset tulisi piirtää mahdollisimman tarkasti niiden seinälinjaa mukaillen. **Napsauta hiirellä tai vie hiiren osoitin rakennuksen nurkan kohdalle ja paina välilyöntiä.**",
                "continue_building": "Jatka lisäämällä viivapisteitä rakennuksen seinälinjaa pitkin. Muista, että voit tarvittaessa lähentää karttaa tarkempien yksityiskohtien havaitsemiseksi.{br}Viimeistele rakennus painamalla enteriä tai napsauttamalla uudelleen ensimmäistä tai viimeistä viivapistettä. **Lopeta rakennuksen piirtäminen.**",
                "retry_building": "Nyt ei mennytkään ihan putkeen. Ei se mitään, kokeile rohkeasti uudelleen!",
                "choose_category_building": "**Valitse {category} listalta.**",
                "choose_preset_house": "Rakennuksiakin on monenlaisia, mutta tämä on selvästi omakotitalo.{br}Jos et ole varma, voit valita vain yleispiirteisemmän ominaisuustyypin Rakennus. **Valitse ominaisuustyyppi {preset].**",
                "close": "**Sulje kohdemuokkain painamalla Esc-näppäintä tai napsauttamalla {button}-painiketta.**",
                "rightclick_building": "**Avaa nyt toimintovalikko napsauttamalla taloa hiiren oikealla painikkeella.**",
                "square_building": "Rakennus näyttää vieläkin komeammalta puhtaasti suorakulmaisena. **Muuta rakennuksen kulmat suorakulmaiseksi napsauttamalla {button}-painiketta.**",
                "retry_square": "Napsautit väärää painiketta, yritä uudelleen.",
                "done_square": "Huomasitko, kuinka talon kulmat asettuivat paikoilleen? Harjoitellaan vielä toinen näppärä kikka.",
                "add_tank": "Piirretäänpä seuraavaksi tämä ympyränmuotoinen varastosäiliö. **Aloita alueen piirtäminen valitsemalla {button} Alue.**",
                "start_tank": "Älä suotta piirrä liian täydellistä ympyrää: riittää, että piirrät karkean ympyrän, joka on oikeankokoinen eli säiliön reunat koskettavat ympyrän kehää. **Sijoita ensimmäinen piste viemällä osoitin säiliön reunalle ja sitten napsauttamalla hiiren vasemmalla painikkeella tai painamalla välilyöntiä.**",
                "continue_tank": "Lisää vielä muutama viivapiste säiliön reunaa pitkin. Seuraavassa vaiheessa luomme ympyrän piirtämäsi viivan perusteella.{br}Viimeistele alue painamalla Enteriä tai napsauttamalla ensimmäistä tai viimeistä viivapistettä uudelleen. **Lopeta säiliön piirtäminen.**",
                "search_tank": "**Etsi hakusanalla \"{preset}\".**",
                "choose_tank": "**Valitse {preset} listalta.**",
                "rightclick_tank": "**Avaa nyt toimintovalikko napsauttamalla varastosäiliötä hiiren oikealla painikkeella.**",
                "circle_tank": "**Tee varastosäiliöstä ympyrän muotoinen napsauttamalla {button}-painiketta.**",
                "retry_circle": "Napsautit väärää painiketta, yritä uudelleen.",
                "play": "Mahtavaa! Harjoittele vielä lisää piirtämällä muutama muukin rakennus ja kokeilemalla toimintovalikon kaikkia toimintoja. **Kun olet valmis, napsauta {next}.**"
            },
            "startediting": {
                "title": "Aloita kartanmuokkaus!",
                "help": "Olet nyt valmis OpenStreetMapiin!{br}Voit käydä tämän aloitusoppaan läpi uudelleen tai tutustua käyttöohjeeseen milloin tahansa napsauttamalla {button} Ohje tai painamalla {key}-näppäintä.",
                "shortcuts": "Tutustu käytettävissä oleviin pikanäppäimiin painamalla {key}-näppäintä.",
                "save": "Muista tallentaa muutokset säännöllisesti!",
                "start": "Aloita kartanmuokkaus!"
            }
        },
        "shortcuts": {
            "title": "Pikanäppäimet",
            "tooltip": "Näytä luettelo pikanäppäimistä",
            "toggle": {
                "key": "?"
            },
            "key": {
                "alt": "Alt",
                "backspace": "Askelpalautin",
                "cmd": "Cmd",
                "ctrl": "Ctrl",
                "delete": "Delete",
                "del": "Del",
                "end": "End",
                "enter": "Enter",
                "esc": "Esc",
                "home": "Home",
                "option": "Option",
                "pause": "Pause",
                "pgdn": "PgDn",
                "pgup": "PgUp",
                "return": "Enter",
                "shift": "Shift",
                "space": "Välilyönti"
            },
            "gesture": {
                "drag": "vedä"
            },
            "or": "tai",
            "browsing": {
                "title": "Selaaminen",
                "navigation": {
                    "title": "Liikkuminen",
                    "pan": "Vieritä karttaa",
                    "pan_more": "Vieritä karttaa näytön verran",
                    "zoom": "Lähennä/loitonna",
                    "zoom_more": "Lähennä/loitonna enemmän"
                },
                "help": {
                    "title": "Ohjeet",
                    "help": "Näytä ohje/käyttöopas",
                    "keyboard": "Näytä pikanäppäimet"
                },
                "display_options": {
                    "title": "Näyttöasetukset",
                    "background": "Näytä taustan asetukset",
                    "background_switch": "Vaihda takaisin viimeisimpään taustaan",
                    "map_data": "Näytä kartta-aineistoasetukset",
                    "fullscreen": "Siirry koko näytön tilaan",
                    "sidebar": "Näytä/piilota kohdemuokkain",
                    "wireframe": "Muuta alueen taustatäyttö -asetusta",
                    "osm_data": "Vaihda OpenStreetMap-aineistoa",
                    "minimap": "Ota pienoiskartta käyttöön/pois käytöstä"
                },
                "selecting": {
                    "title": "Kohteiden valitseminen",
                    "select_one": "Valitse yksi karttakohde",
                    "select_multi": "Valitse useita karttakohteita",
                    "lasso": "Vedä valintaruutu kohteiden päälle",
                    "search": "Hae kohteen nimellä"
                },
                "with_selected": {
                    "title": "Kohde valittuna",
                    "edit_menu": "Näytä/piilota toimintovalikko",
                    "zoom_to": "Lähennä valittuun kohteeseen"
                },
                "vertex_selected": {
                    "title": "Piste valittuna",
                    "previous": "Siirry edelliseen viivapisteeseen",
                    "next": "Siirry seuraavaan viivapisteeseen",
                    "first": "Siirry ensimmäiseen viivapisteeseen",
                    "last": "Siirry viimeiseen viivapisteeseen"
                }
            },
            "editing": {
                "title": "Muokkaaminen",
                "drawing": {
                    "title": "Uusien kohteiden lisääminen",
                    "focus_add_feature": "Valitse hakukenttä",
                    "add_point": "Uusi paikkapiste",
                    "add_line": "Uusi viiva",
                    "add_area": "Uusi alue",
                    "add_note": "Uusi karttailmoitus",
                    "add_favorite": "Uusi karttakohde",
                    "place_point": "Sijoita piste tai karttailmoitus",
                    "disable_snap": "Estä tarttuminen muihin karttakohteisiin",
                    "stop_line": "Viivan tai alueen viimeinen piste"
                },
                "operations": {
                    "title": "Toiminnot",
                    "continue_line": "Jatka viivaa valitusta pisteestä",
                    "merge": "Yhdistä useita valittuja kohteita",
                    "disconnect": "Katkaise kohteiden yhdistäminen valitussa pisteessä",
                    "split": "Jaa viiva kahteen osaan valitussa pisteessä",
                    "move": "Siirrä valittuja kohteita",
                    "rotate": "Kierrä valittuja kohteita",
                    "circularize": "Pyöristä alue",
                    "reflect_long": "Peilaa kohde sen pitkän keskiviivan suuntaisesti",
                    "reflect_short": "Peilaa kohde sen lyhyen keskiviivan suuntaisesti",
                    "delete": "Poista valitut kohteet"
                },
                "commands": {
                    "title": "Pikakomennot",
                    "copy": "Kopioi valitut kohteet",
                    "paste": "Liitä kopioidut kohteet",
                    "undo": "Kumoa viimeisin toiminto",
                    "redo": "Tee viimeisin komento uudelleen",
                    "save": "Tallenna muutokset"
                }
            },
            "tools": {
                "title": "Näkymät",
                "info": {
                    "title": "Tietoruudut",
                    "all": "Näytä/piilota kaikki tietoruudut",
                    "background": "Näytä/piilota taustan tietoruutu",
                    "history": "Näytä/piilota historiatietoruutu",
                    "location": "Näytä/piilota sijainnin tietoruutu",
                    "measurement": "Näytä/piilota mittaustietoruutu"
                }
            }
        },
        "units": {
            "feet": "{quantity} jalkaa",
            "miles": "{quantity} mailia",
            "square_feet": "{quantity} neliöjalkaa",
            "square_miles": "{quantity} neliömailia",
            "acres": "{quantity} eekkeriä",
            "meters": "{quantity} m",
            "kilometers": "{quantity} km",
            "square_meters": "{quantity} m²",
            "square_kilometers": "{quantity} km²",
            "hectares": "{quantity} ha",
            "area_pair": "{area1} ({area2})",
            "arcdegrees": "{quantity}°",
            "arcminutes": "{määrä}′",
            "arcseconds": "{määrä}″",
            "north": "P",
            "south": "E",
            "east": "I",
            "west": "L",
            "coordinate": "{koordinaatti}{suunta}",
            "coordinate_pair": "{leveyspiiri}, {pituuspiiri}"
        },
        "wikidata": {
            "identifier": "Tunniste",
            "label": "Nimike",
            "description": "Kuvaus"
        },
        "presets": {
            "categories": {
                "category-barrier": {
                    "name": "Aidat ja esteet"
                },
                "category-building": {
                    "name": "Rakennukset"
                },
                "category-golf": {
                    "name": "Golfkohteet"
                },
                "category-landuse": {
                    "name": "Maankäyttö"
                },
                "category-natural": {
                    "name": "Luontokohteet"
                },
                "category-path": {
                    "name": "Kävely- ja pyörätiet"
                },
                "category-rail": {
                    "name": "Raidekohteet"
                },
                "category-restriction": {
                    "name": "Rajoitukset"
                },
                "category-road_major": {
                    "name": "Päätiet"
                },
                "category-road_minor": {
                    "name": "Sivutiet"
                },
                "category-road_service": {
                    "name": "Huoltotiet"
                },
                "category-route": {
                    "name": "Reitit"
                },
                "category-utility": {
                    "name": "Infrastruktuuri"
                },
                "category-water": {
                    "name": "Vesialueet"
                },
                "category-waterway": {
                    "name": "Vesireitit"
                }
            },
            "fields": {
                "access": {
                    "label": "Käyttöoikeus",
                    "options": {
                        "designated": {
                            "description": "Liikennemerkki tai erityinen paikallinen säädös sallii pääsyn",
                            "title": "Tarkoitettu"
                        },
                        "destination": {
                            "description": "Pääsy sallittu vain, jos kohde on alueella",
                            "title": "Määränpäähän"
                        },
                        "dismount": {
                            "description": "Pääsy sallittu, mutta ajoneuvon kuljettajan on jalkauduttava",
                            "title": "Jalkautumisvelvollisuus"
                        },
                        "no": {
                            "description": "Ei pääsyä ilman erityislupaa",
                            "title": "Kielletty"
                        },
                        "permissive": {
                            "description": "Pääsy sallittu, kunnes omistaja peruuttaa luvan",
                            "title": "Luvanvarainen"
                        },
                        "permit": {
                            "description": "Sallittu vain erillisellä luvalla",
                            "title": "Vain erillisellä luvalla"
                        },
                        "private": {
                            "description": "Pääsy sallittu vain omistajan erityisluvalla",
                            "title": "Yksityinen"
                        },
                        "yes": {
                            "description": "Laki sallii pääsyn alueelle",
                            "title": "Sallittu"
                        }
                    },
                    "placeholder": "Ei määritelty",
                    "types": {
                        "access": "Kaikki",
                        "bicycle": "Pyöräily",
                        "foot": "Kävely",
                        "horse": "Hevoset",
                        "motor_vehicle": "Moottoriajoneuvot"
                    }
                },
                "access_simple": {
                    "label": "Sallittu käyttäjäryhmä"
                },
                "addr/interpolation": {
                    "label": "Tyyppi",
                    "options": {
                        "all": "Kaikki",
                        "alphabetic": "Aakkosellinen",
                        "even": "Parillinen",
                        "odd": "Pariton"
                    }
                },
                "address": {
                    "label": "Osoite",
                    "placeholders": {
                        "block_number": "Korttelinumero",
                        "block_number!jp": "Korttelinro",
                        "city": "Paikkakunta",
                        "city!jp": "Kaupunki/kunta/kylä/Tokion erityinen osasto",
                        "city!vn": "Kaupunki/kunta",
                        "conscriptionnumber": "123",
                        "country": "Valtio",
                        "county": "Maakunta",
                        "county!jp": "Kaupunginosa",
                        "district": "Seutu",
                        "district!vn": "Kaupunginosa/kunta/vyöhyke",
                        "floor": "Lattia",
                        "hamlet": "Pikkukylä",
                        "housename": "Talon nimi",
                        "housenumber": "123",
                        "housenumber!jp": "Rakennuksen numero",
                        "neighbourhood": "Asuinalue",
                        "place": "Paikka",
                        "postcode": "Postinumero",
                        "province": "Maakunta",
                        "province!jp": "Itsehallinnollinen alue/prefektuuri",
                        "quarter": "Neljännes",
                        "state": "Osavaltio",
                        "street": "Kadunnimi",
                        "subdistrict": "Aliseutu",
                        "subdistrict!vn": "Osasto/yhteisö/kylä",
                        "suburb": "Lähiö",
                        "suburb!jp": "Osasto",
                        "unit": "Yksikkö"
                    }
                },
                "admin_level": {
                    "label": "Hallinnointitaso"
                },
                "aerialway": {
                    "label": "Tyyppi"
                },
                "aerialway/access": {
                    "label": "Käyttöoikeus",
                    "options": {
                        "both": "Molemmat",
                        "entry": "Sisäänkäynti",
                        "exit": "Uloskäynti"
                    }
                },
                "aerialway/bubble": {
                    "label": "Tuulisuoja"
                },
                "aerialway/capacity": {
                    "label": "Tuntikapasiteetti",
                    "placeholder": "500, 2 500, 5 000..."
                },
                "aerialway/duration": {
                    "label": "Matka-aika (minuutteina)",
                    "placeholder": "1, 2, 3..."
                },
                "aerialway/heating": {
                    "label": "Lämmitys"
                },
                "aerialway/occupancy": {
                    "label": "Vaunun matkustajamäärä",
                    "placeholder": "2, 4, 8..."
                },
                "aerialway/summer/access": {
                    "label": "Käyttöoikeus kesällä",
                    "options": {
                        "both": "Molemmat",
                        "entry": "Sisäänkäynti",
                        "exit": "Uloskäynti"
                    }
                },
                "aeroway": {
                    "label": "Tyyppi"
                },
                "agrarian": {
                    "label": "Tuotteet"
                },
                "air_conditioning": {
                    "label": "Ilmastointi"
                },
                "amenity": {
                    "label": "Tyyppi"
                },
                "animal_boarding": {
                    "label": "Eläimille"
                },
                "animal_breeding": {
                    "label": "Eläimille"
                },
                "animal_shelter": {
                    "label": "Eläimille"
                },
                "architect": {
                    "label": "Arkkitehti"
                },
                "area/highway": {
                    "label": "Tyyppi"
                },
                "artist": {
                    "label": "Taiteilija"
                },
                "artwork_type": {
                    "label": "Tyyppi"
                },
                "atm": {
                    "label": "Pankkiautomaatti"
                },
                "attraction": {
                    "label": "Tyyppi"
                },
                "baby_seat": {
                    "label": "Vauvanistuin"
                },
                "backrest": {
                    "label": "Selkänoja"
                },
                "bar": {
                    "label": "Baari"
                },
                "barrier": {
                    "label": "Tyyppi"
                },
                "basin": {
                    "label": "Tyyppi"
                },
                "bath/open_air": {
                    "label": "Ulkoilma"
                },
                "bath/sand_bath": {
                    "label": "Hiekkakylpy"
                },
                "bath/type": {
                    "label": "Erikoisuus",
                    "options": {
                        "foot_bath": "Jalkakylpy",
                        "hot_spring": "Kuuma lähde",
                        "onsen": "Japanilainen Onsen"
                    }
                },
                "beauty": {
                    "label": "Hoitopalvelut"
                },
                "bench": {
                    "label": "Penkki"
                },
                "bicycle_parking": {
                    "label": "Tyyppi"
                },
                "bin": {
                    "label": "Jäteastia"
                },
                "blind": {
                    "label": "Näkövammaisten esteettömyys",
                    "options": {
                        "limited": "Osittain",
                        "no": "Ei",
                        "yes": "Kyllä"
                    }
                },
                "blood_components": {
                    "label": "Veren osat",
                    "options": {
                        "plasma": "veriplasma",
                        "platelets": "verihiutaleet",
                        "stemcells": "kantasolunäytteet",
                        "whole": "koko veri"
                    }
                },
                "board_type": {
                    "label": "Tyyppi"
                },
                "bollard": {
                    "label": "Tyyppi"
                },
                "booth": {
                    "label": "Koppi"
                },
                "boules": {
                    "label": "Tyyppi"
                },
                "boundary": {
                    "label": "Tyyppi"
                },
                "brand": {
                    "label": "Brändi"
                },
                "brewery": {
                    "label": "Oluthana"
                },
                "bridge": {
                    "label": "Tyyppi",
                    "placeholder": "Oletus"
                },
                "bridge/support": {
                    "label": "Tukirakenne"
                },
                "building": {
                    "label": "Rakennus"
                },
                "building/levels/underground": {
                    "label": "Maanalaiset kerrokset",
                    "placeholder": "2, 4, 6..."
                },
                "building/levels_building": {
                    "label": "Rakennuksen kerrokset",
                    "placeholder": "2, 4, 6..."
                },
                "building/material": {
                    "label": "Materiaali"
                },
                "building_area": {
                    "label": "Rakennus"
                },
                "bunker_type": {
                    "label": "Tyyppi"
                },
                "cables": {
                    "label": "Kaapelit",
                    "placeholder": "1, 2, 3..."
                },
                "camera/direction": {
                    "label": "Suunta (asteina myötäpäivään)",
                    "placeholder": "45, 90, 180, 270..."
                },
                "camera/mount": {
                    "label": "Kiinnitystapa"
                },
                "camera/type": {
                    "label": "Kameramalli",
                    "options": {
                        "dome": "Kupu",
                        "fixed": "Perus",
                        "panning": "Panoraama"
                    }
                },
                "capacity": {
                    "label": "Paikkamäärä",
                    "placeholder": "5, 10, 20, 100..."
                },
                "cash_in": {
                    "label": "Käteisen talletus"
                },
                "castle_type": {
                    "label": "Tyyppi"
                },
                "changing_table": {
                    "label": "Vaipanvaihtopöytä"
                },
                "charge_fee": {
                    "label": "Maksun määrä",
                    "placeholder": "1 EUR, 5 USD, 10 JPY..."
                },
                "charge_toll": {
                    "label": "Tullimaksun määrä",
                    "placeholder": "1 EUR, 5 USD, 10 JPY..."
                },
                "check_date": {
                    "label": "Tarkistettu viimeksi"
                },
                "clothes": {
                    "label": "Vaatteet"
                },
                "club": {
                    "label": "Tyyppi"
                },
                "collection_times": {
                    "label": "Tyhjennysajat"
                },
                "colour": {
                    "label": "väri"
                },
                "comment": {
                    "label": "Muutoskokoelman kommentti",
                    "placeholder": "Kuvaile karttaan tehtyjä muutoksia (pakollinen)"
                },
                "communication_multi": {
                    "label": "Yhteystavat"
                },
                "construction": {
                    "label": "Tyyppi"
                },
                "consulate": {
                    "label": "Tyyppi"
                },
                "contact/webcam": {
                    "label": "Kameran verkko-osoite",
                    "placeholder": "http://www.esimerkki.fi/"
                },
                "content": {
                    "label": "Sisältö"
                },
                "conveying": {
                    "label": "Liikkeen suunta",
                    "options": {
                        "backward": "taaksepäin",
                        "forward": "eteenpäin",
                        "reversible": "Suuntaa vaihtava"
                    }
                },
                "country": {
                    "label": "Maa"
                },
                "couplings": {
                    "placeholder": "1, 2, 3..."
                },
                "covered": {
                    "label": "Katos"
                },
                "craft": {
                    "label": "Tyyppi"
                },
                "crane/type": {
                    "label": "Nosturityyppi",
                    "options": {
                        "floor-mounted_crane": "Torninosturi",
                        "portal_crane": "Konttinosturi"
                    }
                },
                "crop": {
                    "label": "Viljelykasvi"
                },
                "crossing": {
                    "label": "Tyyppi"
                },
                "crossing/island": {
                    "label": "Keskisaareke"
                },
                "cuisine": {
                    "label": "Keittiökulttuuri"
                },
                "currency_multi": {
                    "label": "Valuutat"
                },
                "cutting": {
                    "label": "Tyyppi",
                    "placeholder": "Oletus"
                },
                "cycle_network": {
                    "label": "Verkko"
                },
                "cycleway": {
                    "label": "Pyöräkaistat",
                    "options": {
                        "lane": {
                            "description": "Ajoneuvoliikenteestä ajorataan maalatulla viivalla eroteltu pyöräkaista",
                            "title": "Perinteinen pyöräkaista"
                        },
                        "none": {
                            "description": "Ei pyöräkaistaa",
                            "title": "Ei mitään"
                        },
                        "opposite": {
                            "description": "Pyöräkaistajärjestely, jossa yksisuuntaista katua voi ajaa pyöräkaistoilla kumpaankin suuntaan",
                            "title": "Vastavirtapyöräkaista"
                        },
                        "opposite_lane": {
                            "description": "Pyöräkaista, jonka ajosuunta on päinvastainen ajoneuvoliikenteeseen nähden",
                            "title": "Vastakkainen pyöräkaista"
                        },
                        "share_busway": {
                            "description": "Pyöräkaista, joka on samassa tilassa bussikaistan kanssa",
                            "title": "Bussi-pyöräkaista"
                        },
                        "shared_lane": {
                            "description": "Pyöräkaista, jota ei ole eroteltu mitenkään ajoneuvoliikenteestä",
                            "title": "Jaetun tilan pyöräkaista"
                        },
                        "track": {
                            "description": "Pyöräkaista, joka on eroteltu fyysisellä esteellä muusta liikenteestä, yleensä yksisuuntainen",
                            "title": "Fyysisesti eroteltu pyörätie"
                        }
                    },
                    "placeholder": "ei mitään",
                    "types": {
                        "cycleway:left": "Vasemmalla puolella",
                        "cycleway:right": "Oikealla puolella"
                    }
                },
                "dance/style": {
                    "label": "Tanssityylit"
                },
                "date": {
                    "label": "Päivämäärä"
                },
                "delivery": {
                    "label": "Kotiinkuljetus"
                },
                "denomination": {
                    "label": "Suuntaus"
                },
                "denotation": {
                    "label": "Merkittävyys"
                },
                "departures_board": {
                    "label": "Lähtöjen tiedotustapa",
                    "options": {
                        "no": "Ei",
                        "realtime": "Reaaliaikainen",
                        "timetable": "Kiinteä aikataulu",
                        "yes": "Kyllä"
                    }
                },
                "description": {
                    "label": "Kuvaus"
                },
                "design": {
                    "label": "Muotoilu"
                },
                "destination/ref_oneway": {
                    "label": "Määränpäätienumerot"
                },
                "destination/symbol_oneway": {
                    "label": "Määränpääsymbolit"
                },
                "destination_oneway": {
                    "label": "Määränpäät"
                },
                "devices": {
                    "label": "Laitteet",
                    "placeholder": "1, 2, 3..."
                },
                "diameter": {
                    "label": "Läpimitta",
                    "placeholder": "5 mm, 10 cm, 15 in, …"
                },
                "diet_multi": {
                    "label": "Erityisruokavaliot"
                },
                "diplomatic": {
                    "label": "Tyyppi"
                },
                "diplomatic/services": {
                    "label": "Palvelut"
                },
                "direction": {
                    "label": "Suunta (asteina myötäpäivään)",
                    "placeholder": "45, 90, 180, 270"
                },
                "direction_cardinal": {
                    "label": "Suunta",
                    "options": {
                        "E": "Itä",
                        "ENE": "Itä-koillinen",
                        "ESE": "Itä-kaakko",
                        "N": "Pohjoinen",
                        "NE": "Koillinen",
                        "NNE": "Pohjois-koillinen",
                        "NNW": "Pohjois-luode",
                        "NW": "Luode",
                        "S": "Etelä",
                        "SE": "Kaakko",
                        "SSE": "Etelä-kaakko",
                        "SSW": "Etelä-lounas",
                        "SW": "Lounas",
                        "W": "Länsi",
                        "WNW": "Länsiluode",
                        "WSW": "Länsilounas"
                    }
                },
                "direction_clock": {
                    "label": "Suunta",
                    "options": {
                        "anticlockwise": "Vastapäivään",
                        "clockwise": "Myötäpäivään"
                    }
                },
                "direction_vertex": {
                    "label": "Vaikutussuunta",
                    "options": {
                        "backward": "Taaksepäin",
                        "both": "Molemmat/kaikki",
                        "forward": "Eteenpäin"
                    }
                },
                "dispensing": {
                    "label": "reseptilääkkeet"
                },
                "display": {
                    "label": "Näyttö"
                },
                "distance": {
                    "label": "Etäisyys"
                },
                "dock": {
                    "label": "Tyyppi"
                },
                "dog": {
                    "label": "Koirat",
                    "options": {
                        "leashed": "Vain hihnassa",
                        "no": "Ei sallittu",
                        "yes": "Sallittu"
                    }
                },
                "door": {
                    "label": "Oven tyyppi"
                },
                "door_type": {
                    "label": "Tyyppi"
                },
                "drive_through": {
                    "label": "Autokaista"
                },
                "duration": {
                    "label": "Kesto",
                    "placeholder": "00:00"
                },
                "electrified": {
                    "label": "Sähköistys",
                    "options": {
                        "contact_line": "Sähköjohtimet",
                        "no": "Ei",
                        "rail": "Sähkökisko",
                        "yes": "Kyllä (tarkemmin määrittelemätön)"
                    },
                    "placeholder": "Sähköjohtimet, sähkökisko..."
                },
                "elevation": {
                    "label": "Korkeus merenpinnasta"
                },
                "email": {
                    "label": "Sähköpostiosoite",
                    "placeholder": "esimerkki@esimerkki.fi"
                },
                "embankment": {
                    "label": "Tyyppi",
                    "placeholder": "Oletus"
                },
                "embassy": {
                    "label": "Tyyppi"
                },
                "emergency": {
                    "label": "Ensiapupäivystys"
                },
                "emergency_combo": {
                    "label": "Tyyppi"
                },
                "enforcement": {
                    "label": "Tyyppi"
                },
                "entrance": {
                    "label": "Tyyppi"
                },
                "except": {
                    "label": "Poikkeukset"
                },
                "faces": {
                    "label": "Etupuoliskojen lukumäärä"
                },
                "fax": {
                    "label": "Faksinumero",
                    "placeholder": "+358 40 123 4567"
                },
                "fee": {
                    "label": "Maksullisuus"
                },
                "fence_type": {
                    "label": "Tyyppi"
                },
                "fire_hydrant/diameter": {
                    "label": "Halkaisija (mm)"
                },
                "fire_hydrant/pressure": {
                    "label": "Paine (baareissa)"
                },
                "fire_hydrant/type": {
                    "label": "Muoto",
                    "options": {
                        "pillar": "Ilmajohto",
                        "underground": "Maakaapeli",
                        "wall": "Seinä"
                    }
                },
                "fireplace": {
                    "label": "Tulipaikka"
                },
                "fishing": {
                    "label": "Kalastus"
                },
                "fitness_station": {
                    "label": "Välineiden tyypit"
                },
                "fixme": {
                    "label": "Virheenkorjauspyyntö"
                },
                "flag/type": {
                    "label": "Lipun tyyppi"
                },
                "floating": {
                    "label": "Kelluva"
                },
                "flood_prone": {
                    "label": "Tulva-altis"
                },
                "ford": {
                    "label": "Tyyppi",
                    "placeholder": "Oletus"
                },
                "frequency": {
                    "label": "Operoinnin taajuus"
                },
                "frequency_electrified": {
                    "label": "Käyttötaajuus"
                },
                "from": {
                    "label": "Lähtöpaikka"
                },
                "fuel": {
                    "label": "Polttoaine"
                },
                "fuel_multi": {
                    "label": "Polttonesteet"
                },
                "gauge": {
                    "label": "Raideväli"
                },
                "gender": {
                    "label": "Sukupuolirajoitus",
                    "options": {
                        "female": "Naiset",
                        "male": "Miehet",
                        "unisex": "Sukupuolirajoitukseton"
                    },
                    "placeholder": "Ei tiedossa"
                },
                "generator/method": {
                    "label": "Menetelmä"
                },
                "generator/output/electricity": {
                    "label": "Voiman ulostulo",
                    "placeholder": "50 MW, 100 MW, 200 MW..."
                },
                "generator/source": {
                    "label": "Lähde"
                },
                "generator/type": {
                    "label": "Tyyppi"
                },
                "government": {
                    "label": "Tyyppi"
                },
                "grape_variety": {
                    "label": "Rypälelajikkeet"
                },
                "guest_house": {
                    "label": "Tyyppi"
                },
                "handicap": {
                    "label": "Tasoitussuositus (HCP)",
                    "placeholder": "1-18"
                },
                "handrail": {
                    "label": "Käsikaide"
                },
                "hashtags": {
                    "label": "Aihetunnisteet ja hashtagit",
                    "placeholder": "#esimerkki"
                },
                "healthcare": {
                    "label": "Tyyppi"
                },
                "healthcare/speciality": {
                    "label": "Erikoisalat"
                },
                "height": {
                    "label": "Korkeus (metreissä)"
                },
                "height_building": {
                    "label": "Rakennuksen korkeus (metreissä)"
                },
                "highspeed": {
                    "label": "Suurnopeusrata"
                },
                "highway": {
                    "label": "Tyyppi"
                },
                "historic": {
                    "label": "Tyypp"
                },
                "historic/civilization": {
                    "label": "Historiallinen kulttuuri"
                },
                "historic/wreck/date_sunk": {
                    "label": "Uppoamispäivä"
                },
                "historic/wreck/visible_at_high_tide": {
                    "label": "Näkyvissä nousuveden aikaan"
                },
                "historic/wreck/visible_at_low_tide": {
                    "label": "Näkyvissä laskuveden aikaan"
                },
                "hoops": {
                    "label": "Koritelineet",
                    "placeholder": "1, 2, 4..."
                },
                "horse_dressage": {
                    "options": {
                        "equestrian": "Kyllä",
                        "undefined": "Ei"
                    }
                },
                "horse_riding": {
                    "label": "Hevosratsastus",
                    "options": {
                        "horse_riding": "Kyllä",
                        "undefined": "Ei"
                    }
                },
                "horse_scale": {
                    "label": "Ratsastuksen vaativuus",
                    "options": {
                        "common": "Helppo: Ei ongelmia tai haasteita (oletus)",
                        "critical": "Rajallinen: Saavutettavissa vain kokeneille ratsastajille ja hevosille. Merkittäviä esteitä. Sillat tulee tarkastaa huolella.",
                        "dangerous": "Vaarallinen: Saavutettavissa vain erittäin kokeneille ratsastajille ja hevosille hyvällä säällä. Jalkaisin."
                    },
                    "placeholder": "Vaikea, vaarallinen..."
                },
                "horse_stables": {
                    "label": "Hevostalli",
                    "options": {
                        "stables": "Kyllä",
                        "undefined": "Ei"
                    }
                },
                "iata": {
                    "label": "IATA-lentoasemakoodi"
                },
                "icao": {
                    "label": "ICAO-lentoasemakoodi"
                },
                "incline": {
                    "label": "Kaltevuus"
                },
                "incline_steps": {
                    "label": "Kulkusuunta",
                    "options": {
                        "down": "Alas",
                        "up": "Ylös"
                    }
                },
                "indoor": {
                    "label": "Sisätila"
                },
                "indoor_type": {
                    "label": "Tyyppi"
                },
                "industrial": {
                    "label": "Tyyppi"
                },
                "informal": {
                    "label": "Epävirallinen karttakohde"
                },
                "information": {
                    "label": "Tyyppi"
                },
                "inscription": {
                    "label": "Sisältyvä kaiverrus/kirjoitus"
                },
                "intermittent": {
                    "label": "Kuivuminen ajoittain"
                },
                "intermittent_yes": {
                    "label": "Ajoittain kuivuva"
                },
                "internet_access": {
                    "label": "Internet-yhteys",
                    "options": {
                        "no": "Ei",
                        "terminal": "Terminaali",
                        "wired": "Langallinen",
                        "wlan": "WiFi",
                        "yes": "Kyllä"
                    }
                },
                "internet_access/fee": {
                    "label": "Internet-yhteyden maksullisuus"
                },
                "internet_access/ssid": {
                    "label": "Langattoman verkon nimi"
                },
                "interval": {
                    "label": "Aikaväli"
                },
                "junction/ref_oneway": {
                    "label": "Liittymän numero "
                },
                "junction_line": {
                    "label": "Liittymä",
                    "options": {
                        "circular": "Liikenneympyrä (eri väistämisvelvollisuussäännöt, ei käytössä Suomessa)",
                        "jughandle": "Jughandle-liittymä",
                        "roundabout": "Kiertoliittymä"
                    }
                },
                "kerb": {
                    "label": "Reunakiveyksen muoto"
                },
                "kerb/height": {
                    "label": "Korkeus"
                },
                "label": {
                    "label": "Nimike"
                },
                "lamp_type": {
                    "label": "Tyyppi"
                },
                "landuse": {
                    "label": "Tyyppi"
                },
                "lanes": {
                    "label": "Kaistat",
                    "placeholder": "1, 2, 3..."
                },
                "language_multi": {
                    "label": "Kielet"
                },
                "layer": {
                    "label": "Kerros",
                    "placeholder": "0"
                },
                "leaf_cycle": {
                    "label": "Lehtien pudotuskierto",
                    "options": {
                        "deciduous": "Pudottaa kaikki lehtensä",
                        "evergreen": "Ei pudota lehtiä",
                        "mixed": "Sekoitus",
                        "semi_deciduous": "Pudottaa kaikki lehtensä hyvin lyhyeksi ajaksi",
                        "semi_evergreen": "Pudottaa suurimman osan lehdistään"
                    }
                },
                "leaf_cycle_singular": {
                    "label": "Lehtien putoaminen",
                    "options": {
                        "deciduous": "Kesävihanta",
                        "evergreen": "Ainavihanta",
                        "semi_deciduous": "Lähes kesävihanta",
                        "semi_evergreen": "Lähes ikivihanta"
                    }
                },
                "leaf_type": {
                    "label": "Lehtilajike",
                    "options": {
                        "broadleaved": "Leveälehtinen",
                        "leafless": "Lehdetön",
                        "mixed": "Sekoitus",
                        "needleleaved": "Neulaset"
                    }
                },
                "leaf_type_singular": {
                    "label": "Lehtien typpi",
                    "options": {
                        "broadleaved": "Leveälehtinen",
                        "leafless": "Lehdetön",
                        "needleleaved": "Neulaset"
                    }
                },
                "leisure": {
                    "label": "Tyyppi"
                },
                "length": {
                    "label": "Pituus (metreinä)"
                },
                "level": {
                    "label": "Kerros"
                },
                "level_semi": {
                    "label": "Kerrokset"
                },
                "levels": {
                    "label": "Kerroslukumäärä",
                    "placeholder": "2, 4, 6..."
                },
                "liaison": {
                    "label": "Tyyppi"
                },
<<<<<<< HEAD
=======
                "line_attachment": {
                    "label": "Langan liitostyyppi"
                },
>>>>>>> 770ab139
                "lit": {
                    "label": "Valaistus"
                },
                "location": {
                    "label": "Sijainti"
                },
                "location_pool": {
                    "label": "Sijainti",
                    "options": {
                        "indoor": "Sisätila",
                        "outdoor": "Ulkotila",
                        "roof": "Katolla"
                    }
                },
                "lock": {
                    "label": "Sulku"
                },
                "lockable": {
                    "label": "Lukittava"
                },
                "man_made": {
                    "label": "Tyyppi"
                },
                "manhole": {
                    "label": "Tyyppi"
                },
                "manufacturer": {
                    "label": "Valmistaja"
                },
                "map_size": {
                    "label": "Peittävyys"
                },
                "map_type": {
                    "label": "Tyyppi"
                },
                "material": {
                    "label": "Materiaali"
                },
                "max_age": {
                    "label": "Yläikäraja"
                },
                "maxheight": {
                    "label": "Enimmäiskorkeus",
                    "placeholder": "3.5, 4, 4.5... (käytä pilkun sijasta desimaalina pistettä)"
                },
                "maxspeed": {
                    "label": "Nopeusrajoitus",
                    "placeholder": "40, 50, 60..."
                },
                "maxspeed/advisory": {
                    "label": "Suositusnopeus",
                    "placeholder": "40, 50, 60..."
                },
                "maxstay": {
                    "label": "Sallittu enimmäisaika"
                },
                "maxweight": {
                    "label": "Painorajoitus"
                },
                "maxweight_bridge": {
                    "label": "Painorajoitus"
                },
                "memorial": {
                    "label": "Tyyppi"
                },
                "microbrewery": {
                    "label": "Pienpanimo"
                },
                "min_age": {
                    "label": "Ikäraja"
                },
                "minspeed": {
                    "label": "Alhaisin sallittu nopeus",
                    "placeholder": "20, 30, 40..."
                },
                "mtb/scale": {
                    "label": "Maastopyöräilyn haastavuus",
                    "options": {
                        "0": "0: Tasainen sora/pakattu maa-aines, ei esteitä, laajakaariset käännökset",
                        "1": "1: Hieman irtomaata, pieniä esteitä, laajakaariset käännökset",
                        "2": "2: Runsaasti irtomaata, suuria esteitä, helpot käännökset",
                        "3": "3: Liukas pinta, suuria esteitä, tiukat käännökset",
                        "4": "4: Irtomaapäällyste tai -kalliot, vaarralliset käännökset",
                        "5": "5: Vaikein mahdollinen, kivikkoa, jyrkänteitä",
                        "6": "6: Ei ajokelpoinen huippuammattilaisia lukuunottamatta"
                    },
                    "placeholder": "0, 1, 2, 3..."
                },
                "mtb/scale/imba": {
                    "label": "IMBA-polkuluokitus",
                    "options": {
                        "0": "Helpoin (valkoinen ympyrä)",
                        "1": "Helppo (vihreä ympyrä)",
                        "2": "Keskivaikea (sininen nelikulmio)",
                        "3": "Vaikea (musta vinoneliö)",
                        "4": "Äärimmäisen vaikea (kaksinkertainen musta vinoneliö)"
                    },
                    "placeholder": "Helppo, keskivaikea, Vaikea..."
                },
                "mtb/scale/uphill": {
                    "label": "Ylämäkipyöräilyn haastavuus",
                    "options": {
                        "0": "0: Nousu keskimäärin <10 %, sorapohja, ei esteitä",
                        "1": "1: Nousu keskimäärin <15 %, sorapohja, satunnaisia pieniä esteitä",
                        "2": "2: Nousu keskimäärin <20 %, vakaa pinta, juurikkoa",
                        "3": "3: Nousu keskimäärin <25 %, vaihteleva pinta, kiviä, runsasta juurikkoa",
                        "4": "4: Nousu keskimäärin <30 %, huonokuntoinen, suuria kiviä ja erittäin runsasta juurikkoa",
                        "5": "5: Todella jyrkkä, pyörän taluttaminen tai kantaminen suositeltavaa"
                    },
                    "placeholder": "0, 1, 2, 3..."
                },
                "name": {
                    "label": "Nimi",
                    "placeholder": "Käytettävä nimi (jos on)"
                },
                "natural": {
                    "label": "Luonto"
                },
                "network": {
                    "label": "Verkosto"
                },
                "network_bicycle": {
                    "label": "Verkon tyyppi",
                    "options": {
                        "icn": "Kansainvälinen",
                        "lcn": "Paikallinen",
                        "ncn": "Valtakunnallinen",
                        "rcn": "Seudullinen"
                    },
                    "placeholder": "Paikallinen, seudullinen, valtakunnallinen, kansainvälinen"
                },
                "network_foot": {
                    "label": "Verkon tyyppi",
                    "options": {
                        "iwn": "Kansainvälinen",
                        "lwn": "Paikallinen",
                        "nwn": "Valtakunnallinen",
                        "rwn": "Alueellinen"
                    },
                    "placeholder": "Paikallinen, alueellinen, valtakunnallinen, kansainvälinen"
                },
                "network_horse": {
                    "label": "Verkon tyyppi",
                    "options": {
                        "ihn": "Kansainvälinen",
                        "lhn": "Paikallinen",
                        "nhn": "Valtakunnallinen",
                        "rhn": "Alueellinen"
                    },
                    "placeholder": "Paikallinen, alueellinen, valtakunnallinen, kansainvälinen"
                },
                "network_road": {
                    "label": "Verkko"
                },
                "not/name": {
                    "label": "Virheelliset nimet",
                    "terms": "kirjoitusvirhe,väärä nimi,väärät nimet"
                },
                "note": {
                    "label": "Huomautus"
                },
                "office": {
                    "label": "Tyyppi"
                },
                "oneway": {
                    "label": "Yksisuuntaisuus",
                    "options": {
                        "alternating": "Vaihteleva",
                        "no": "Ei",
                        "reversible": "Epäsäännöllisesti vaihtuva",
                        "undefined": "Oletettavasti ei",
                        "yes": "Kyllä"
                    }
                },
                "oneway/bicycle": {
                    "label": "Yksisuuntaisuus (pyöräily)"
                },
                "oneway_yes": {
                    "label": "Yksisuuntaisuus",
                    "options": {
                        "alternating": "Säännöllisesti vaihtuva",
                        "no": "Ei",
                        "reversible": "Epäsäännöllisesti vaihtuva",
                        "undefined": "Oletettavasti kyllä",
                        "yes": "Kyllä"
                    }
                },
                "opening_date": {
                    "label": "Uudelleenavaamispäivä"
                },
                "opening_hours": {
                    "label": "Aukioloajat",
                    "placeholder": "Ei tiedossa"
                },
                "operator": {
                    "label": "Toimija"
                },
                "operator/type": {
                    "label": "Toimijan tyyppi"
                },
                "outdoor_seating": {
                    "label": "Ulkoterassi"
                },
                "par": {
                    "label": "Lyöntimääräsuositus",
                    "placeholder": "3, 4, 5..."
                },
                "park_ride": {
                    "label": "Autoparkki"
                },
                "parking": {
                    "label": "Tyyppi",
                    "options": {
                        "carports": "Autokatos",
                        "garage_boxes": "Autotallipaikka",
                        "lane": "Kadunvarren pysäköintikaista",
                        "multi-storey": "Pysäköintitalo",
                        "sheds": "Metallikatos",
                        "surface": "Pysäköintikenttä",
                        "underground": "Pysäköintiluola"
                    }
                },
                "payment_multi": {
                    "label": "Maksutavat"
                },
                "payment_multi_fee": {
                    "label": "Maksutavat"
                },
                "phases": {
                    "label": "Vaiheet",
                    "placeholder": "1, 2, 3..."
                },
                "phone": {
                    "label": "Puhelinnumero",
                    "placeholder": "+358 40 123 4567"
                },
                "piste/difficulty": {
                    "label": "Haastavuus",
                    "options": {
                        "advanced": "Vaikea",
                        "easy": "Helppo",
                        "freeride": "Vapaalasku",
                        "intermediate": "Keskivaikea",
                        "novice": "Erittäin helppo"
                    },
                    "placeholder": "Helppo, keskivaikea, vaikea..."
                },
                "piste/difficulty_downhill": {
                    "label": "Vaikeusaste",
                    "options": {
                        "advanced": "Vaikea (musta)",
                        "easy": "Helppo (sininen)",
                        "freeride": "Vapaalasku (off-piste)",
                        "intermediate": "Keskivaikea (punainen)",
                        "novice": "Erittäin helppo (vihreä / opettelu)"
                    }
                },
                "piste/difficulty_nordic": {
                    "label": "Vaikeusaste"
                },
                "piste/difficulty_skitour": {
                    "label": "Vaikeusaste"
                },
                "piste/grooming": {
                    "label": "Rinne/latupohja",
                    "options": {
                        "backcountry": "Maaseutuhiihto",
                        "classic": "Tasainen",
                        "classic+skating": "Perinteinen ja vapaa hiihtotyyli",
                        "mogul": "Kumpare",
                        "scooter": "Moottorikelkka",
                        "skating": "Vapaa hiihtotyyli"
                    }
                },
                "piste/grooming_downhill": {
                    "label": "Rinne/latupohja",
                    "options": {
                        "backcountry": "Maaseutuhiihto",
                        "classic": "Tasainen",
                        "mogul": "Kumpareet"
                    }
                },
                "piste/grooming_hike": {
                    "label": "Rinne/latupohja",
                    "options": {
                        "backcountry": "Huoltamaton latu - lumikenkäily",
                        "classic": "Perinteinen latupohja"
                    }
                },
                "piste/grooming_nordic": {
                    "label": "Rinne/latupohja",
                    "options": {
                        "backcountry": "Huoltamaton latu",
                        "classic": "Perinteinen",
                        "classic+skating": "Perinteinen ja luistelu",
                        "scooter": "Lumikelkka",
                        "skating": "Luistelu"
                    }
                },
                "piste/type": {
                    "label": "Tyyppi",
                    "options": {
                        "connection": "Hiihtohissiyhteys",
                        "downhill": "Laskettelu",
                        "hike": "Vaeltaminen",
                        "ice_skate": "Luistelu",
                        "nordic": "Murtomaahiihto",
                        "playground": "Leikkipuisto",
                        "skitour": "Erämaahiihto",
                        "sled": "Pulkkamäki/kelkkailu",
                        "sleigh": "Hevos- tai koiravetoinen reki",
                        "snow_park": "Lumihuvipuisto"
                    }
                },
                "place": {
                    "label": "Tyyppi"
                },
                "plant": {
                    "label": "Kasvi"
                },
                "plant/output/electricity": {
                    "label": "Voiman ulostulo",
                    "placeholder": "500 MW, 1000 MW, 2000 MW..."
                },
                "playground": {
                    "label": "Tyyppi"
                },
                "playground/theme": {
                    "label": "Teema"
                },
                "polling_station": {
                    "label": "Äänestyspaikka"
                },
                "polling_station": {
                    "label": "Äänestyspaikka"
                },
                "population": {
                    "label": "Asukasmäärä"
                },
                "post": {
                    "label": "Jakeluosoite"
                },
                "power": {
                    "label": "Tyyppi"
                },
                "power_supply": {
                    "label": "Energianlähde"
                },
                "preschool": {
                    "label": "Esikoulu"
                },
                "produce": {
                    "label": "Tuottaa"
                },
                "product": {
                    "label": "Tuotteet"
                },
                "public_bookcase/type": {
                    "label": "Tyyppi"
                },
                "railway": {
                    "label": "Tyyppi"
                },
                "railway/position": {
                    "label": "Kilometritolpan sijainti",
                    "placeholder": "Etäisyys yhden desimaalin tarkkuudella (123.4)"
                },
                "railway/signal/direction": {
                    "label": "Vaikutussuunta",
                    "options": {
                        "backward": "Taaksepäin",
                        "both": "Molemmat/kaikki",
                        "forward": "Eteenpäin"
                    }
                },
                "rating": {
                    "label": "Teholuokitus"
                },
                "recycling_accepts": {
                    "label": "Keräysastiat"
                },
                "recycling_type": {
                    "label": "Tyyppi",
                    "options": {
                        "centre": "Kierrätysasema",
                        "container": "Keräysastia"
                    }
                },
                "ref": {
                    "label": "Tunnus"
                },
                "ref/isil": {
                    "label": "ISIL-tunnus"
                },
                "ref_aeroway_gate": {
                    "label": "Porttinumero"
                },
                "ref_golf_hole": {
                    "label": "Väylänumero",
                    "placeholder": "1-18"
                },
                "ref_highway_junction": {
                    "label": "Liittymänumero"
                },
                "ref_platform": {
                    "label": "Laiturinumero"
                },
                "ref_road_number": {
                    "label": "Tienumero"
                },
                "ref_room_number": {
                    "label": "Huonenumero"
                },
                "ref_route": {
                    "label": "Linjanumero"
                },
                "ref_runway": {
                    "label": "Kiitoratanumero",
                    "placeholder": "esim. 01L/19R"
                },
                "ref_stop_position": {
                    "label": "Pysäkkinumero"
                },
                "ref_taxiway": {
                    "label": "Rullaustien nimi",
                    "placeholder": "esim. A5"
                },
                "relation": {
                    "label": "Tyyppi"
                },
                "religion": {
                    "label": "Uskonto"
                },
                "reservation": {
                    "label": "Pöytävaraukset",
                    "options": {
                        "no": "Ei oteta vastaan",
                        "recommended": "Suositellaan",
                        "required": "Edellytetään",
                        "yes": "Otetaan vastaan"
                    }
                },
                "residential": {
                    "label": "Tyyppi"
                },
                "resort": {
                    "label": "Tyyppi"
                },
                "resource": {
                    "label": "Luonnonvarat"
                },
                "restriction": {
                    "label": "Tyyppi"
                },
                "restrictions": {
                    "label": "Kääntymisrajoitukset"
                },
                "roof/colour": {
                    "label": "Katon väri"
                },
                "room": {
                    "label": "Tyyppi"
                },
                "rooms": {
                    "label": "Huoneet"
                },
                "route": {
                    "label": "Tyyppi"
                },
                "route_master": {
                    "label": "Tyyppi"
                },
                "sac_scale": {
                    "label": "Patikointireitin vaikeustaso",
                    "options": {
                        "alpine_hiking": "T4: Alppipatikointi",
                        "demanding_alpine_hiking": "T5: Vaativa alppipatikointi",
                        "demanding_mountain_hiking": "T3: Vaativa vuoristopatikointi",
                        "difficult_alpine_hiking": "T6: Vaikea alppipatikointi",
                        "hiking": "T1: Patikointi",
                        "mountain_hiking": "T2: Vuoristopatikointi"
                    },
                    "placeholder": "Vuoristopatikointi, alppipatikointi..."
                },
                "salt": {
                    "label": "suola"
                },
                "sanitary_dump_station": {
                    "label": "Tyhjennystekniikka"
                },
                "screen": {
                    "placeholder": "1, 4, 8..."
                },
                "scuba_diving": {
                    "label": "Palvelut"
                },
                "seamark/beacon_isolated_danger/shape": {
                    "label": "Muoto"
                },
                "seamark/beacon_lateral/category": {
                    "label": "Luokka"
                },
                "seamark/beacon_lateral/colour": {
                    "label": "Väri",
                    "options": {
                        "green": "Vihreä",
                        "grey": "Harmaa",
                        "red": "Punainen"
                    }
                },
                "seamark/beacon_lateral/shape": {
                    "label": "Muoto"
                },
                "seamark/beacon_lateral/system": {
                    "label": "Viitoitusjärjestelmä",
                    "options": {
                        "iala-a": "Kansainvälinen A-viitoitusjärjestelmä",
                        "iala-b": "Kansainvälinen B-viitoitusjärjestelmä",
                        "other": "Muu"
                    }
                },
                "seamark/mooring/category": {
                    "label": "Luokka"
                },
                "seamark/type": {
                    "label": "Merimerkintä"
                },
                "seamark/wreck/category": {
                    "label": "Luokka"
                },
                "seasonal": {
                    "label": "Kausiluonteisuus"
                },
                "seats": {
                    "label": "Istumapaikkoja",
                    "placeholder": "2, 4, 6..."
                },
                "second_hand": {
                    "label": "Käytetyn tavaran kauppa",
                    "options": {
                        "no": "Ei",
                        "only": "Ainoastaan",
                        "yes": "Kyllä"
                    },
                    "placeholder": "Kyllä, ei, ainoastaan"
                },
                "self_service": {
                    "label": "Itsepalvelu"
                },
                "service": {
                    "label": "Tyyppi"
                },
                "service/bicycle": {
                    "label": "Palvelut"
                },
                "service/vehicle": {
                    "label": "Palvelut"
                },
                "service_rail": {
                    "label": "Ratatyyppi",
                    "options": {
                        "crossover": "Raiteenvaihtoraide",
                        "siding": "Ohitusraide",
                        "spur": "Teollisuuden pistoraide",
                        "yard": "Ratapiharaide"
                    }
                },
                "service_times": {
                    "label": "Aukioloajat"
                },
                "shelter": {
                    "label": "Pysäkkikatos"
                },
                "shelter_type": {
                    "label": "Tyyppi"
                },
                "shop": {
                    "label": "Tyyppi"
                },
                "siren/purpose": {
                    "label": "Käyttötarkoitus"
                },
                "siren/type": {
                    "label": "Tyyppi",
                    "options": {
                        "electronic": "Sähköinen",
                        "other": "Muu",
                        "pneumatic": "Pneumaattinen"
                    }
                },
                "site": {
                    "label": "Tyyppi"
                },
                "smoking": {
                    "label": "Tupakointi",
                    "options": {
                        "dedicated": "Erityisesti tupakoijille (esim. tupakointikerho)",
                        "isolated": "Eristetyillä tupakointialueilla",
                        "no": "Ei tupakointia lainkaan",
                        "outside": "Sallittu ulkona",
                        "separated": "Eristämättömillä tupakointialueilla",
                        "yes": "Sallittu kaikkialla"
                    },
                    "placeholder": "Ei, eristettynä, kyllä..."
                },
                "smoothness": {
                    "label": "Tasaisuus",
                    "options": {
                        "bad": "Tukevat renkaat: retkipyörä, auto, riksa",
                        "excellent": "Kapeat rullat: rullaluistimet, skeittilauta",
                        "good": "Kapeat renkaat: maantiepyörä",
                        "horrible": "Maasto: raskaat maastoajoneuvot",
                        "impassable": "Läpikulku mahdotonta / Ei pyörällisille kulkuneuvoille",
                        "intermediate": "Renkaat: kaupunkipyörä, pyörätuoli, skootteri",
                        "very_bad": "Korkea maavara: kevyet maastoajoneuvot",
                        "very_horrible": "Erikoismaastoajoneuvo: traktori, mönkijä, trial-pyörä"
                    },
                    "placeholder": "Ohuet rullarenkaat, perusrenkaat, maastorenkaat..."
                },
                "social_facility": {
                    "label": "Tyyppi"
                },
                "social_facility_for": {
                    "label": "Kohderyhmä"
                },
                "source": {
                    "label": "Lähteet"
                },
                "species/wikidata": {
                    "label": "Lajin Wikidata"
                },
                "sport": {
                    "label": "Urheilulajit"
                },
                "sport_ice": {
                    "label": "Urheilulajit"
                },
                "sport_racing_motor": {
                    "label": "Urheilulajit"
                },
                "sport_racing_nonmotor": {
                    "label": "Urheilulajit"
                },
                "stars": {
                    "label": "Tähtiluokitus"
                },
                "start_date": {
                    "label": "Perustamispäivä"
                },
                "step_count": {
                    "label": "Askelten lukumäärä"
                },
                "stile": {
                    "label": "Tyyppi"
                },
                "stop": {
                    "label": "Pysähtymissuunnat",
                    "options": {
                        "all": "Kaikki tiet",
                        "minor": "Sivutie"
                    }
                },
                "street_cabinet": {
                    "label": "Tyyppi"
                },
                "stroller": {
                    "label": "Pääsy lastenvaunuilla",
                    "options": {
                        "limited": "Osittain",
                        "no": "Ei",
                        "yes": "Kyllä"
                    },
                    "terms": "lastenvaunut"
                },
                "structure": {
                    "label": "Rakenne",
                    "options": {
                        "bridge": "Silta",
                        "cutting": "Kallioleikkaus",
                        "embankment": "Penkereellä",
                        "ford": "Kahlauspaikka",
                        "tunnel": "Tunneli"
                    },
                    "placeholder": "Tuntematon"
                },
                "structure_waterway": {
                    "label": "Rakenne",
                    "options": {
                        "tunnel": "Tunneli"
                    },
                    "placeholder": "Ei tiedossa"
                },
                "studio": {
                    "label": "Tyyppi"
                },
                "substance": {
                    "label": "Sisältö"
                },
                "substation": {
                    "label": "Tyyppi"
                },
                "supervised": {
                    "label": "Valvonta"
                },
                "support": {
                    "label": "Pidike"
                },
                "surface": {
                    "label": "Päällyste"
                },
                "surveillance": {
                    "label": "Valvontatarkoitus"
                },
                "surveillance/type": {
                    "label": "Kameratekniikka",
                    "options": {
                        "ALPR": "Automaattinen rekisterikilpilukija",
                        "camera": "Kamera",
                        "guard": "Vartija"
                    }
                },
                "surveillance/zone": {
                    "label": "Valvontavyöhyke"
                },
                "survey/date": {
                    "label": "Tarkistettu viimeksi"
                },
                "swimming_pool": {
                    "label": "Tyyppi"
                },
                "switch": {
                    "label": "Tyyppi",
                    "options": {
                        "circuit_breaker": "Sulake",
                        "disconnector": "Erotin",
                        "earthing": "Maadoitus",
                        "mechanical": "Mekaaninen kytkin"
                    }
                },
                "tactile_paving": {
                    "label": "Huomioreuna näkövammaisille"
                },
                "takeaway": {
                    "label": "Noutoateria (takeaway)",
                    "options": {
                        "no": "Ei",
                        "only": "Vain noutoateriat",
                        "yes": "Kyllä"
                    },
                    "placeholder": "Kyllä, ei, vain noutoateriat..."
                },
                "to": {
                    "label": "Määränpää"
                },
                "toilets/disposal": {
                    "label": "Tyhjennystekniikka",
                    "options": {
                        "bucket": "Ämpäri",
                        "chemical": "Kemikaalinen",
                        "flush": "Huuhtelu"
                    }
                },
                "toilets/handwashing": {
                    "label": "Käsienpesu"
                },
                "toll": {
                    "label": "Tiemaksu"
                },
                "tomb": {
                    "label": "Tyyppi"
                },
                "tourism": {
                    "label": "Tyyppi"
                },
                "tower/construction": {
                    "label": "Rakenne",
                    "placeholder": "Harusvaijerit, Ristikko..."
                },
                "tower/type": {
                    "label": "Tyyppi"
                },
                "tracktype": {
                    "label": "Tiepohja",
                    "options": {
                        "grade1": "Kiinteä: päällystetty tai voimakkaasti pakkaantunut, kova pinta",
                        "grade2": "Enimmäkseen kiinteä: soraa/kiveä johon sekoittunut hieman pehmeää maa-ainesta",
                        "grade3": "Sekoitus kovaa ja pehmeää maa-ainesta",
                        "grade4": "Enimmäkseen pehmeä: multaa/hiekkaa/ruohoa johon sekoittunut hieman kovaa maa-ainesta",
                        "grade5": "Pehmeä: multaa/hiekkaa/ruohoa"
                    },
                    "placeholder": "Kiinteä, Enimmäkseen kiinteä, Pehmeä..."
                },
                "trade": {
                    "label": "Tyyppi"
                },
                "traffic_calming": {
                    "label": "Tyyppi"
                },
                "traffic_sign": {
                    "label": "Liikennemerkki"
                },
                "traffic_sign/direction": {
                    "label": "Vaikutussuunta",
                    "options": {
                        "backward": "Taaksepäin",
                        "both": "Molemmat/kaikki",
                        "forward": "Eteenpäin"
                    }
                },
                "traffic_signals": {
                    "label": "Tyyppi"
                },
                "traffic_signals/direction": {
                    "label": "Vaikutussuunta",
                    "options": {
                        "backward": "Taaksepäin",
                        "both": "Molemmat/kaikki",
                        "forward": "Eteenpäin"
                    }
                },
                "trail_visibility": {
                    "label": "Havaittavuus",
                    "options": {
                        "bad": "Huono: ei viitoitusta, polku on satunnaisesti heikosti havaittavissa/puuttuu kokonaan",
                        "excellent": "Erinomainen: selkeästi erottuva tai viitoitettu polku",
                        "good": "Hyvä: viitoitettu hyvin, vaatii satunnaisesti polun hakemista",
                        "horrible": "Surkea: pääosin ei polkua ollenkaan, suunnistustaidot välttämättömiä",
                        "intermediate": "Keskinkertainen: viitoitettu satunnaisesti, polku pääosin näkyvissä",
                        "no": "Ei: ei minkäänlaista polkua, edistyneet suunnistustaidot välttämättömiä"
                    },
                    "placeholder": "Erinomainen, hyvä, huono..."
                },
                "transformer": {
                    "label": "Tyyppi",
                    "options": {
                        "auto": "Säästömuuntaja",
                        "auxiliary": "Avustava",
                        "converter": "Muuntaja",
                        "distribution": "Jakauma",
                        "generator": "Generaattori",
                        "phase_angle_regulator": "Vaihekulmasäädin",
                        "yes": "Tuntematon"
                    }
                },
                "trees": {
                    "label": "Puut"
                },
                "trench": {
                    "label": "Tyyppi"
                },
                "trolley_wire": {
                    "label": "Johdinauton ajolangat"
                },
                "tunnel": {
                    "label": "Tyyppi"
                },
                "usage_rail": {
                    "label": "Käyttötarkoitus",
                    "options": {
                        "branch": "Sivurata",
                        "industrial": "Teollisuus",
                        "main": "Päärata",
                        "military": "Armeija",
                        "test": "Koeajo",
                        "tourism": "Turismi"
                    }
                },
                "valve": {
                    "label": "Tyyppi"
                },
                "vending": {
                    "label": "Hyödykkeiden tyyppi"
                },
                "visibility": {
                    "label": "Näkyvyys",
                    "options": {
                        "area": "Yli 20 metriä",
                        "house": "Enintään 5 metriä",
                        "street": "5-20 metriä"
                    }
                },
                "volcano/status": {
                    "label": "Tila",
                    "options": {
                        "active": "Aktiivinen",
                        "dormant": "Uinuva",
                        "extinct": "Sammunut"
                    }
                },
                "volcano/type": {
                    "label": "Tulivuorilaji",
                    "options": {
                        "scoria": "Tuhkakartio",
                        "shield": "Kilpitulivuori",
                        "stratovolcano": "Kerrostulivuori"
                    }
                },
                "voltage": {
                    "label": "Jännite"
                },
                "voltage/primary": {
                    "label": "Ensisijainen jännite"
                },
                "voltage/secondary": {
                    "label": "Toissijainen jännite"
                },
                "voltage/tertiary": {
                    "label": "Tertiäärinen jännite"
                },
                "voltage_electrified": {
                    "label": "Jännite"
                },
                "wall": {
                    "label": "Tyyppi"
                },
                "waste": {
                    "label": "Jätelajit"
                },
                "water": {
                    "label": "Tyyppi"
                },
                "water_point": {
                    "label": "Vesipsite"
                },
                "water_source": {
                    "label": "Vesilähde"
                },
                "water_volume": {
                    "label": "Vesivaraston tilavuus (m³)"
                },
                "waterway": {
                    "label": "Tyyppi"
                },
                "website": {
                    "label": "Verkkosivusto",
                    "placeholder": "https://www.esimerkki.fi/"
                },
                "wetland": {
                    "label": "Tyyppi"
                },
                "wheelchair": {
                    "label": "Esteettömyys",
                    "options": {
                        "no": "Ei",
                        "yes": "Kyllä"
                    }
                },
                "wholesale": {
                    "label": "Tukkukauppa"
                },
                "width": {
                    "label": "Leveys (metreinä)"
                },
                "wikidata": {
                    "label": "Wikidata"
                },
                "wikipedia": {
                    "label": "Wikipedia"
                },
                "windings": {
                    "label": "Käämit",
                    "placeholder": "1, 2, 3..."
                },
                "windings/configuration": {
                    "label": "Käämien kokoonpano"
                }
            },
            "presets": {
                "addr/interpolation": {
                    "name": "Osoitteen interpolointi"
                },
                "address": {
                    "name": "Osoite",
                    "terms": "asuinpaikka, viittauskohde"
                },
                "advertising/billboard": {
                    "name": "Tienvarsimainos",
                    "terms": "mainos, mainostaminen, mainostus, mainostaulu, valomainos, mainosnäyttö, taulu, juliste, näyttö"
                },
                "advertising/column": {
                    "name": "Mainoslieriö",
                    "terms": "mainos, mainonta, tolppa, teline, kyltti, mainoskyltti, säiliö, pyörivä"
                },
                "aerialway": {
                    "name": "Ilmarata"
                },
                "aerialway/cable_car": {
                    "name": "Köysirata"
                },
                "aerialway/chair_lift": {
                    "name": "Tuolihissi",
                    "terms": "hissi, hiihtohissi, lasketteluhissi, laskettelu, penkki, tuoli, istuin"
                },
                "aerialway/drag_lift": {
                    "name": "Vetohissi"
                },
                "aerialway/gondola": {
                    "name": "Gondolihissi",
                    "terms": "hissi, hiihtohissi, lasketteluhissi, laskettelu, gondoli, koppi, koppihissi"
                },
                "aerialway/goods": {
                    "name": "Rahti-ilmarata",
                    "terms": "tavara, rahti, hissi, gondoli, ilmarata, köysirata, rata"
                },
                "aerialway/magic_carpet": {
                    "name": "Mattohissi",
                    "terms": "hissi, hiihtohissi, lasketteluhissi, laskettelu, liukuhihna, hihna, hihnahissi, liukuhihnahissi"
                },
                "aerialway/mixed_lift": {
                    "name": "Gondoli-tuoli-hissi"
                },
                "aerialway/platter": {
                    "name": "Sompahissi",
                    "terms": "hissi, hiihtohissi, lasketteluhissi, laskettelu, sompa, tutti, tuttihissi"
                },
                "aerialway/pylon": {
                    "name": "Ilmaradan pylväs"
                },
                "aerialway/rope_tow": {
                    "name": "Naruhissi",
                    "terms": "hissi, hiihtohissi, lasketteluhissi, laskettelu, naru, köysi, köysihissi"
                },
                "aerialway/station": {
                    "name": "Ilmarata-asema"
                },
                "aerialway/t-bar": {
                    "name": "Ankkurihissi",
                    "terms": "hissi, hiihtohissi, lasketteluhissi, laskettelu, ankkuri, parihissi"
                },
                "aeroway": {
                    "name": "Rullaustie"
                },
                "aeroway/aerodrome": {
                    "name": "Lentokenttä",
                    "terms": "lentokenttä, lentoasema, terminaali, lentokone, lentoterminaali"
                },
                "aeroway/apron": {
                    "name": "Asemataso",
                    "terms": "asemataso, lentoterminaali, lentokenttä, lentokone, lentoasema"
                },
                "aeroway/gate": {
                    "name": "Lähtöportti",
                    "terms": "lentokenttä, lento, lentokone, portti, silta"
                },
                "aeroway/hangar": {
                    "name": "Lentokonehalli",
                    "terms": "hangaari, lentokonehalli, lentohalli, lentosuoja, lentokonesuoja, lentoasema, lentokenttä, lentokone"
                },
                "aeroway/helipad": {
                    "name": "Helikopterikenttä",
                    "terms": "helikopterikenttä, helikopteri"
                },
<<<<<<< HEAD
=======
                "aeroway/holding_position": {
                    "name": "Lentokoneen pysähtymiskohta"
                },
                "aeroway/jet_bridge": {
                    "name": "Matkustajasilta"
                },
>>>>>>> 770ab139
                "aeroway/parking_position": {
                    "name": "Lentokoneen pysäköintikohta"
                },
                "aeroway/runway": {
                    "name": "Kiitorata",
                    "terms": "kiitorata, kiitotie, lentokone, lentoonlähtörata, lentoonlähtötie"
                },
                "aeroway/spaceport": {
                    "name": "Laukaisukeskus"
                },
                "aeroway/taxiway": {
                    "name": "Rullaustie",
                    "terms": "rullaustie, lentokone, lentokenttä, lentoasema, siirtymätie"
                },
                "aeroway/terminal": {
                    "name": "Lentokenttäterminaali",
                    "terms": "terminaali, lentoasema, lentokenttä, lentoterminaali, lentokone, lento, lentäminen"
                },
                "aeroway/windsock": {
                    "name": "Tuulisukka"
                },
                "allotments/plot": {
                    "name": "Viljelypalsta"
                },
                "amenity": {
                    "name": "Palvelu"
                },
                "amenity/animal_boarding": {
                    "name": "Lemmikkihoitola",
                    "terms": "lemmikki, eläin, hoitola, päiväkoti, hoitopaikka"
                },
                "amenity/animal_breeding": {
                    "name": "Eläinten ruokintapaikka"
                },
                "amenity/animal_shelter": {
                    "name": "Eläinkatos"
                },
                "amenity/arts_centre": {
                    "name": "Taidekeskus",
                    "terms": "taidekeskus, taidetalo, taidekoulu, kulttuurikeskus, kulttuuritalo, esityspaikka, esiintymispaikka, näytöspaikka, poikkitaiteellinen, teatteri, live, stand-up, konsertti, galleria, näyttely, nykytaide"
                },
                "amenity/atm": {
                    "name": "Pankkiautomaatti",
                    "terms": "otto, pankkiautomaatti, rahannostoautomaatti, pankki"
                },
                "amenity/bank": {
                    "name": "Pankki",
                    "terms": "pankki, pankkikonttori, pankkitoimisto, pankkitoimipiste"
                },
                "amenity/bar": {
                    "name": "Baari"
                },
                "amenity/bar/lgbtq": {
                    "name": "Seksuaalivähemmistöjen baari"
                },
                "amenity/bbq": {
                    "name": "Grilli",
                    "terms": "grilli, grillaus, grillauspiste, grillauspaikka, grillipiste, grillauspaikka"
                },
                "amenity/bench": {
                    "name": "Penkki",
                    "terms": "penkki, tuoli, istuin"
                },
                "amenity/bicycle_parking": {
                    "name": "Pyöräpysäköinti",
                    "terms": "pyöräpysäköinti, pyöräparkki, pyöräpaikka, pyöräteline, polkupyöräpysäköinti, polkupyöräparkki, polkupyöräpaikka, polkupyöräteline, lukkopaikka, polkupyörä, pyörä"
                },
                "amenity/bicycle_parking/building": {
                    "name": "Polkupyörävarasto"
                },
                "amenity/bicycle_parking/lockers": {
                    "name": "Polkupyörien lukkokaapit"
                },
                "amenity/bicycle_parking/shed": {
                    "name": "Polkupyörävaja"
                },
                "amenity/bicycle_rental": {
                    "name": "Kaupunkipyöräasema",
                    "terms": "pyörävuokraamo, kaupunkipyörä, pyöränvuokraus, pyörän vuokraus, polkupyörävuokraamo, polkupyörän vuokraus, polkupyöränvuokraus, polkupyörä, pyörä"
                },
                "amenity/bicycle_repair_station": {
                    "name": "Polkupyörän huoltoteline",
                    "terms": "teline, pidike, huolto, pyörä, polkupyörä, pyörän, polkupyörän"
                },
                "amenity/boat_rental": {
                    "name": "Venevuokraamo",
                    "terms": "vene, laiva, paatti, jolla, veneenvuokraus, venevuokra, vuokra, venevuokraus, venevuokraamo, veneenvuokraamo"
                },
                "amenity/bureau_de_change": {
                    "name": "Valuutanvaihtopiste",
                    "terms": "valuutta, raha, vaihto, vaihtaminen, valuutanvaihto, valuutanvaihtaminen, rahanvaihto, rahanvaihtaminen, Forex"
                },
                "amenity/bus_station": {
                    "name": "Linja-autoasema/-terminaali"
                },
                "amenity/cafe": {
                    "name": "Kahvila",
                    "terms": "Kahvila, Kahvitupa, Teehuone"
                },
                "amenity/car_pooling": {
                    "name": "Kimppakyyti",
                    "terms": "yhteiskäyttö, jako, jakaminen, jakamis, auto, jakoauto, yhteisauto, vuokra, vuokra-auto, vuokraaminen, vuokraus, ajoneuvo, kimppa"
                },
                "amenity/car_rental": {
                    "name": "Autonvuokraus",
                    "terms": "autovuokraamo, autonvuokraus, auton vuokraus, auto, vuokra-auto, auton vuokraaminen, vuokraaminen"
                },
                "amenity/car_sharing": {
                    "name": "Yhteiskäyttöauto",
                    "terms": "yhteiskäyttö, jako, jakaminen, jakamis, auto, jakoauto, yhteisauto, vuokra, vuokra-auto, vuokraaminen, vuokraus, ajoneuvo, sunfleet, drivenow"
                },
                "amenity/car_wash": {
                    "name": "Autopesula",
                    "terms": "autopesu, automaattipesu, pesula, pesukone, pesuhalli, auto, autot"
                },
                "amenity/casino": {
                    "name": "Kasino"
                },
                "amenity/charging_station": {
                    "name": "Latauspiste",
                    "terms": "sähköauto, sähkönlataus, sähköpiste, latauspiste, lataaminen, lataus"
                },
                "amenity/childcare": {
                    "name": "Päiväkoti",
                    "terms": "päivähoito, perhepäivähoito, päiväkoti, lapset, lapsi, lastenhoito, lastenvahti, lapsenvahti, lapsenhoito, vahtiminen"
                },
                "amenity/cinema": {
                    "name": "Elokuvateatteri",
                    "terms": "leffa, leffateatteri, elokuva, elokuvateatteri"
                },
                "amenity/clinic": {
                    "name": "Terveyskeskus",
                    "terms": "lääkäriasema, lääkärikeskus, klinikka"
                },
                "amenity/clinic/abortion": {
                    "name": "Raskaudenkeskeytysklinikka",
                    "terms": "abortti, raskaus, raskauden, keskeytys, raskaudenkesketys, sairaala, terveyskeskus, klinikka"
                },
                "amenity/clinic/fertility": {
                    "name": "Hedelmällisyysklinikka"
                },
                "amenity/clock": {
                    "name": "Kello"
                },
                "amenity/clock/sundial": {
                    "name": "Aurinkokello"
                },
                "amenity/college": {
                    "name": "Korkeakoulualue (college)"
                },
                "amenity/community_centre": {
                    "name": "Yhteisökeskus",
                    "terms": "yhteisökeskus, yhdistys, järjestö, kylätalo, kyläkeskus, seurantalo, seurojentalo, työväentalo, kerhotalo, kerhohuoneisto, kerhokeskus, klubi, monitoimitalo, nuorisotila, nuorisotalo, kokoontumispaikka, kokouspaikka, kokoustila, konferenssi, palaveri, neuvottelu, tapahtumapaikka, juhlatila, hääpaikka, sosiaalitila, avoin, julkinen"
                },
                "amenity/community_centre/lgbtq": {
                    "name": "Seksuaalivähemmistöjen yhteisökeskus"
                },
                "amenity/compressed_air": {
                    "name": "Ilmanpainepiste",
                    "terms": "renkaat, auto, autoilu, rengas, täyttö, paineilma, ilmantäyttö, kompressori"
                },
                "amenity/conference_centre": {
                    "name": "Kongressikeskus"
                },
                "amenity/courthouse": {
                    "name": "Tuomioistuin",
                    "terms": "oikeustalo, käräjätalo, alioikeus, kihlakunnanoikeus, syyttäjäntalo, raastupa, käräjätuomari, syyttäjä, lautamies, käräjäoikeus"
                },
                "amenity/coworking_space": {
                    "name": "Yhteistyöskentelytila"
                },
                "amenity/crematorium": {
                    "name": "Krematorio",
                    "terms": "tuhka, tuhkaamo, tuhkaus, ruumishuone, ruumis, ruumiita, hautajaiset, arkku"
                },
                "amenity/dentist": {
                    "name": "Hammaslääkäriasema",
                    "terms": "hammaslääkäri, klinikka, hammasklinikka, hammas, hampaat, hammashoito, suuhygienia, suuhygienisti, sairaala, terveyskeskus, terveys, lääkäri, sairaus, suuterveys, suu"
                },
                "amenity/dive_centre": {
                    "name": "Sukelluskeskus",
                    "terms": "sukellus, laitesukellus, sukeltaminen"
                },
                "amenity/doctors": {
                    "name": "Yksityinen lääkäri"
                },
                "amenity/dojo": {
                    "name": "Itsepuolustuslajien harjoittelupaikka",
                    "terms": "taistelulaji, taistelu, itsepuolustus, laji, lajit, urheilu, kamppailu, kamppailulaji, itsepuolustuslaji, taekwondo, taekwon-do, judo, karate, taiji, jujutsu, aikido, kravmaga, krav maga, hapkido"
                },
                "amenity/dressing_room": {
                    "name": "Pukuhuone"
                },
                "amenity/drinking_water": {
                    "name": "Juomavesipiste",
                    "terms": "juomavesi, juoma-automaatti, juomapaikka, vesipiste, vesiautomaatti, vedenjakelu, hana, kaivo"
                },
                "amenity/driving_school": {
                    "name": "Autokoulu",
                    "terms": "auto, ajaminen, ajokortti, koulu, ajolupa, autoilu, liikenne"
                },
                "amenity/embassy": {
                    "name": "Suurlähetystö"
                },
                "amenity/events_venue": {
                    "name": "Tapahtumahalli"
                },
                "amenity/fast_food": {
                    "name": "Pikaruokaravintola",
                    "terms": "Hesburger, mäkkäri, McDonald's, McDonalds, subi, subway, hamppari, hampurilainen, hampurilais, hampurilaisravintola, roska, roskaruoka, ruoka, ravintola, mättö, ranskalaiset, ranskikset"
                },
                "amenity/fast_food/burger": {
                    "name": "Hampurilaispikaruokaravintola"
                },
                "amenity/fast_food/chicken": {
                    "name": "Kanapikaruokaravintola"
                },
                "amenity/fast_food/donut": {
                    "name": "Donitsiravintola"
                },
                "amenity/fast_food/fish_and_chips": {
                    "name": "Fish & Chips -pikaruokaravintola"
                },
<<<<<<< HEAD
=======
                "amenity/fast_food/hot_dog": {
                    "name": "Hot Dog -pikaruokaravintola"
                },
>>>>>>> 770ab139
                "amenity/fast_food/ice_cream": {
                    "name": "Jäätelöpikaruokaravintola"
                },
                "amenity/fast_food/kebab": {
                    "name": "Kebabpikaruokaravintola"
                },
                "amenity/fast_food/mexican": {
                    "name": "Meksikolainen pikaruokaravintola"
                },
                "amenity/fast_food/pizza": {
                    "name": "Pitseria-pikaruokaravintola"
                },
                "amenity/fast_food/sandwich": {
                    "name": "Kerrosvoileipäpikaruokaravintola"
                },
                "amenity/ferry_terminal": {
                    "name": "Laivaterminaali"
                },
                "amenity/fire_station": {
                    "name": "Paloasema",
                    "terms": "paloasema, palokeskus, vpk, vapaapalokunta"
                },
                "amenity/food_court": {
                    "name": "Ravintolamaailma"
                },
                "amenity/fountain": {
                    "name": "Suihkulähde"
                },
                "amenity/fuel": {
                    "name": "Huoltoasema",
                    "terms": "huoltoasema, bensa-asema, liikennemyymälä, huoltamo, bensis, tankkausasema, bensapiste, tankkauspiste, kylmäasema"
                },
                "amenity/grave_yard": {
                    "name": "Hautausmaa",
                    "terms": "hautausmaa, kalmisto, luutarha"
                },
                "amenity/grit_bin": {
                    "name": "Hiekoitushiekkalaatikko",
                    "terms": "hiekoitus, hiekoitushiekka, hiekka, sora, hiekoitussora, hiekotus, sandi"
                },
                "amenity/hospital": {
                    "name": "Sairaala-alue",
                    "terms": "sairaala, hoito, ensiapu, apu, sairas, klinikka, terveys, terveyskeskus, kipu, lääkäri, sairaanhoitaja, sairaanhoito"
                },
                "amenity/hunting_stand": {
                    "name": "Metsästyspaikka"
                },
                "amenity/ice_cream": {
                    "name": "Jäätelön myyntipiste",
                    "terms": "jäätelö, pehmis, jäätelön, pehmiksen, jäätelökioski, jätskikioski, jäätelöbaari, kioski, puoti, kauppa, liike, myymälä, putiikki, baari"
                },
                "amenity/internet_cafe": {
                    "name": "Internetkahvila",
                    "terms": "nettikahvila, wlan, wifi"
                },
                "amenity/karaoke": {
                    "name": "Karaokekoppi"
                },
                "amenity/kindergarten": {
                    "name": "Esikoulu",
                    "terms": "eskari, leikkikoulu, koulu, nollaluokka, 0. luokka, 0 luokka, 0-luokka"
                },
                "amenity/language_school": {
                    "name": "Kielikoulu"
                },
                "amenity/letter_box": {
                    "name": "Asunnon postilaatikko"
                },
                "amenity/library": {
                    "name": "Kirjasto",
                    "terms": "kirjasto, kirjalainaamo, kirjanlainaus, kirjan lainaus, kirja, kirjan lainaaminen"
                },
                "amenity/loading_dock": {
                    "name": "Lastauslaituri"
                },
                "amenity/love_hotel": {
                    "name": "Tuntihotelli",
                    "terms": "ilotalo, seksi, prostituutio"
                },
                "amenity/marketplace": {
                    "name": "Tori",
                    "terms": "tori, kauppapaikka"
                },
                "amenity/monastery": {
                    "name": "Luostari"
                },
                "amenity/money_transfer": {
                    "name": "Rahansiirtopiste"
                },
                "amenity/motorcycle_parking": {
                    "name": "Moottoripyöräpysäköinti"
                },
                "amenity/music_school": {
                    "name": "Musiikkikoulu",
                    "terms": "musiikkikoulu, musiikkileikkikoulu, musiikkiopetus, musiikkiopettaja, musiikkioppilaitos, musiikkiopisto, muskari, soitonopetus, laulunopetus, konservatorio, taideakatemia, kuoro, yhtye, bändi, orkesteri, kitara, piano"
                },
                "amenity/nightclub": {
                    "name": "Yökerho"
                },
                "amenity/nightclub/lgbtq": {
                    "name": "Seksuaalivähemmistöjen yökerho"
                },
                "amenity/nursing_home": {
                    "name": "Hoitokoti"
                },
                "amenity/parking": {
                    "name": "Pysäköintialue",
                    "terms": "auto, parkki, parkkihalli, pysäköintialue, pysäköinti, parkki, parkkipaikka, pysäköintialue, parkkialue"
                },
                "amenity/parking/multi-storey": {
                    "name": "Pysäköintitalo",
                    "terms": "auto, parkki, parkkihalli, pysäköintialue, pysäköinti, parkki, parkkipaikka, pysäköintialue, parkkialue"
                },
                "amenity/parking/park_ride": {
                    "name": "Liityntäpysäköintialue"
                },
                "amenity/parking/underground": {
                    "name": "Pysäköintiluola"
                },
                "amenity/parking_entrance": {
                    "name": "Pysäköintihallin ajoramppi",
                    "terms": "pysäköinti, parkkipaikka, pysäköintipaikka, parkki, pysäköintitalo, parkkitalo, ulosajo, sisäänajo, ajo, ulos, sisään, ramppi"
                },
                "amenity/parking_space": {
                    "name": "Pysäköintiruutu",
                    "terms": "pysäköinti, pysäköintipaikka, pysäköintiruutu, parkkipaikka, parkkeeraus, autopysäköinti, autopaikka"
                },
                "amenity/payment_centre": {
                    "name": "Maksupalvelu"
                },
                "amenity/payment_terminal": {
                    "name": "Maksupääte"
                },
                "amenity/pharmacy": {
                    "name": "Apteekki"
                },
                "amenity/photo_booth": {
                    "name": "Valokuvauskoppi"
                },
                "amenity/place_of_worship": {
                    "name": "Rukoilupaikka",
                    "terms": "Uskonnollinen rakennus, Kirkkorakennus, seurakuntatalo, temppeli, luostari, munkki, nunna, katedraali, kappeli, uhrauspaikka, uhripaikka, kulttipaikka, pyhäkkö, pyhättö, pyhä, jumalanpalvelus, rukoushuone, valtakunnansali, loosi, seita, keskus"
                },
                "amenity/place_of_worship/buddhist": {
                    "name": "Buddhalaistemppeli",
                    "terms": "buddhalainen, stupa, pagoda, luostari, zendo, dojo, meditaatio"
                },
                "amenity/place_of_worship/christian": {
                    "name": "Kirkko"
                },
                "amenity/place_of_worship/christian/jehovahs_witness": {
                    "name": "Jehovan todistajien valtakunnansali"
<<<<<<< HEAD
=======
                },
                "amenity/place_of_worship/christian/quaker": {
                    "name": "Kveekarien kokoontumistila"
>>>>>>> 770ab139
                },
                "amenity/place_of_worship/hindu": {
                    "name": "Hindutemppeli",
                    "terms": "hindulaisuus, hindut, hindu, temppeli, uskonto, uskonnollinen, rukoilu, intia, jooga"
                },
                "amenity/place_of_worship/jewish": {
                    "name": "Juutalaisuus, synagoga"
                },
                "amenity/place_of_worship/muslim": {
                    "name": "Moskeija"
                },
                "amenity/place_of_worship/shinto": {
                    "name": "Šintolainen pyhäkkö",
                    "terms": "Šintopyhäkkö, pyhättö, shintolainen, japanilainen, kami, asuinpaikka, jumala, henki, torii, honden, shinden, haiden, heiden, seremonia, uhrihalli"
                },
                "amenity/place_of_worship/sikh": {
                    "name": "Sikhitemppeli",
                    "terms": "sikhiläinen, gurdwara, gurudwara"
                },
                "amenity/place_of_worship/taoist": {
                    "name": "Taolainen temppeli",
                    "terms": "taolaistemppeli, kungfutselainen, kiinalainen, luostari"
                },
                "amenity/planetarium": {
                    "name": "Planetaario"
                },
                "amenity/police": {
                    "name": "Poliisiasema",
                    "terms": "Poliisi, Poliisiasema"
                },
                "amenity/polling_station": {
                    "name": "Pysyvä äänestyspaikka",
                    "terms": "äänestys, vaali, vaalit, äänestäminen, huoneisto, paikka, äänihuoneisto, vaalihuoneisto, uurna, äänestäjä"
                },
<<<<<<< HEAD
                "amenity/post_box": {
                    "name": "Postilaatikko",
                    "terms": "postilaatikko, postinlähetys, oranssi laatikko, kirjeenlähetys, posti, kirje, itella"
=======
                "amenity/post_depot": {
                    "name": "Postinlajittelukeskus"
>>>>>>> 770ab139
                },
                "amenity/post_office": {
                    "name": "Postitoimisto",
                    "terms": "postitoimisto, postikonttori, posti, kirje, paketti, postipiste"
                },
                "amenity/prison": {
                    "name": "Vankila-alue"
                },
                "amenity/pub": {
                    "name": "Pubi",
                    "terms": "pubi, pub, kapakka, saluuna, kievari, taverna, krouvi, yöravintola, olutravintola, oluttupa, kaljaravintola, alkoholi, baari"
                },
                "amenity/pub/lgbtq": {
                    "name": "Seksuaalivähemmistöjen pubi"
                },
                "amenity/pub/microbrewery": {
                    "name": "Pienpanimopubi",
                    "terms": "pienpanimo,olut,kalja,viina,alkoholi"
                },
                "amenity/public_bath": {
                    "name": "Kylpylaitos"
                },
                "amenity/public_bookcase": {
                    "name": "Julkinen kirjahylly",
                    "terms": "avoin, kirja, kirjoja, kirjat, vapaa, kirjan, kirjanjakelupiste, kirjapiste, jako, jakaa, jakelu, ilmainen, kädestä käteen, kirjanvaihto"
                },
                "amenity/ranger_station": {
                    "name": "Metsävartiosto"
                },
                "amenity/recycling": {
                    "name": "Kierrätys"
                },
                "amenity/recycling/container/electrical_items": {
                    "name": "Elektroniikkajätteen keräysastia"
                },
                "amenity/recycling/container/green_waste": {
                    "name": "Biojätteen keräysastia"
                },
                "amenity/recycling_centre": {
                    "name": "Kierrätyskeskus"
                },
                "amenity/recycling_container": {
                    "name": "Kierrätyspiste"
                },
                "amenity/register_office": {
                    "name": "Maistraatti"
                },
                "amenity/restaurant": {
                    "name": "Ravintola",
                    "terms": "Ravintola, Ruokaravintola, Bistro, Krouvi, Pizzeria, Pitseria, Ruokala"
                },
                "amenity/restaurant/american": {
                    "name": "Amerikkalainen ravintola"
                },
                "amenity/restaurant/asian": {
                    "name": "Aasialainen ravintola"
                },
                "amenity/restaurant/chinese": {
                    "name": "Kiinalainen ravintola"
                },
                "amenity/restaurant/french": {
                    "name": "Ranskalainen ravintola"
                },
                "amenity/restaurant/german": {
                    "name": "Saksalainen ravintola"
                },
                "amenity/restaurant/greek": {
                    "name": "Kreikkalainen ravintola"
                },
                "amenity/restaurant/indian": {
                    "name": "Intialainen ravintola"
                },
                "amenity/restaurant/italian": {
                    "name": "Italialainen ravintola"
                },
                "amenity/restaurant/japanese": {
                    "name": "Japanilainen ravintola"
                },
                "amenity/restaurant/mexican": {
                    "name": "Meksikolainen ravintola"
                },
                "amenity/restaurant/noodle": {
                    "name": "Nuudeliravintola"
                },
                "amenity/restaurant/pizza": {
                    "name": "Pitseria"
                },
                "amenity/restaurant/seafood": {
                    "name": "Meriruokaravintola"
                },
                "amenity/restaurant/steakhouse": {
                    "name": "Pihviravintola"
                },
                "amenity/restaurant/sushi": {
                    "name": "Sushiravintola"
                },
                "amenity/restaurant/thai": {
                    "name": "Thaimaalainen ravintola"
                },
                "amenity/restaurant/turkish": {
                    "name": "Turkkilainen ravintola"
                },
                "amenity/restaurant/vietnamese": {
                    "name": "Vietnamilainen ravintola"
                },
                "amenity/sanitary_dump_station": {
                    "name": "Asuntoautojen jäteveden tyhjennyspiste"
                },
                "amenity/school": {
                    "name": "Koulualue (peruskoulu/lukio/ammattikoulu)",
                    "terms": "koulu, koulutus, ala-aste, koulualue, alue, koulupiha, piha, välitunti, välituntialue, yläaste, yläkoulu, lukio, ammatti, ammattioppilaitos, ammattiopisto, oppilaitos, ammattikoulu, amis, yhtenäiskoulu, yhtenäislukio, yhteislukio"
                },
                "amenity/scrapyard": {
                    "name": "Autonromuttamo"
                },
                "amenity/shelter": {
                    "name": "Katos",
                    "terms": "katos, katettu, kota, kotus, korsu, laavu, maja, koppi, suoja, tauko, taukopaikka, taukokatos, piknik, picnic, retki, lepo, lepääminen, pukukoppi, pukeutuminen, bussi, linja-auto, kalliolippa"
                },
                "amenity/shelter/gazebo": {
                    "name": "huvimaja"
                },
                "amenity/shelter/lean_to": {
                    "name": "Sääsuoja",
                    "terms": "katos, kate, sää, suojus, suoja, keli, sade, sateen"
                },
                "amenity/shelter/picnic_shelter": {
                    "name": "Piknikkatos"
                },
                "amenity/shelter/public_transport": {
                    "name": "Pysäkkikatos"
                },
                "amenity/shower": {
                    "name": "Suihku"
                },
                "amenity/smoking_area": {
                    "name": "Tupakointialue",
                    "terms": "tupakkapaikka"
                },
                "amenity/social_facility": {
                    "name": "Sosiaalipalvelu"
                },
                "amenity/social_facility/food_bank": {
                    "name": "Ruokapankki",
                    "terms": "ruokajako, ruokajakelu, leipäjono"
                },
                "amenity/social_facility/group_home": {
                    "name": "Vanhainkoti",
                    "terms": "vanhus, eläkeläinen, palvelu, palvelutalo, palvelukoti, talo, koti, sosiaalipalvelu, sosiaalipalvelut, vanhukset, eläkeläiset"
                },
                "amenity/social_facility/homeless_shelter": {
                    "name": "Kodittomien turvakoti",
                    "terms": "koditon, kodittomia, turvatalo, kodittomien, turvakoti, kodittomat, kodittoman, asunnoton, asunnottomat, asunnottomien"
                },
                "amenity/social_facility/nursing_home": {
                    "name": "Hoitokoti"
                },
                "amenity/studio": {
                    "name": "Studio"
                },
                "amenity/swimming_pool": {
                    "name": "Uima-allas"
                },
                "amenity/taxi": {
                    "name": "Taksitolppa",
                    "terms": "taksitolppa, taksiasema, taksipiste, taksi, taksikyltti, taxi"
                },
                "amenity/telephone": {
                    "name": "Yleinen puhelin",
                    "terms": "puhelinkoppi, puhelin, puhelinkioski, julkinen puhelin"
                },
                "amenity/theatre": {
                    "name": "Teatteri",
                    "terms": "Teatteri, Kaupunginteatteri, Kansallisteatteri"
                },
                "amenity/theatre/type/amphi": {
                    "name": "Amfiteatteri",
                    "terms": "ulkoilmateatteri, ulkoteatteri, ulko, ulkona, ympyrä, kaari, puoliympyrä, puolikaari, muotoinen"
                },
                "amenity/toilets": {
                    "name": "WC",
                    "terms": "vessa, käymälä, saniteetti, saniteettitila, sanitaatio, pisuaari, pönttö, wc-istuin, wc-pönttö, pesuhuone, pesuallas, tarpeet, uloste, ulostaminen, virtsa, virtsaaminen"
                },
                "amenity/toilets/disposal/flush": {
                    "name": "Vesivessa"
                },
                "amenity/townhall": {
                    "name": "Kunnantalo",
                    "terms": "kunnantalo, kaupungintalo, valtuusto,"
                },
                "amenity/toy_library": {
                    "name": "Lelukirjasto"
                },
                "amenity/university": {
                    "name": "Yliopistokampus"
                },
                "amenity/vehicle_inspection": {
                    "name": "Katsastusasema"
                },
                "amenity/vending_machine": {
                    "name": "Myyntiautomaatti",
                    "terms": "automaatti, myyntiautomaatti, jakeluautomaatti, palautusautomaatti, pullonpalautus"
                },
                "amenity/vending_machine/bottle_return": {
                    "name": "Pullonpalautusautomaatti"
                },
                "amenity/vending_machine/cigarettes": {
                    "name": "Tupakka-automaatti",
                    "terms": "tupakka, tupakointi, savu, polttaminen, polttaa, rööki, automaatti"
                },
                "amenity/vending_machine/coffee": {
                    "name": "Kahviautomaatti"
                },
                "amenity/vending_machine/condoms": {
                    "name": "Kondomiautomaatti",
                    "terms": "ehkäisy, kondomi, automaatti"
                },
                "amenity/vending_machine/drinks": {
                    "name": "Juoma-automaatti"
                },
                "amenity/vending_machine/electronics": {
                    "name": "Elektroniikka-automaatti"
                },
                "amenity/vending_machine/excrement_bags": {
                    "name": "Koirankakkapussiautomaatti"
                },
                "amenity/vending_machine/feminine_hygiene": {
                    "name": "Naishygienia-automaatti",
                    "terms": "tamponi, tamppooni, kuukautissuoja, pikkuhousunsuoja, terveysside"
                },
                "amenity/vending_machine/food": {
                    "name": "Ruoka-automaatti"
                },
                "amenity/vending_machine/fuel": {
                    "name": "Polttoainepumppu"
                },
                "amenity/vending_machine/ice_cream": {
                    "name": "Jäätelöautomaatti"
                },
                "amenity/vending_machine/newspapers": {
                    "name": "Lehtiautomaatti"
                },
                "amenity/vending_machine/parcel_pickup": {
                    "name": "Postin noutoautomaatti"
                },
                "amenity/vending_machine/parcel_pickup_dropoff": {
                    "name": "Pakettiautomaatti"
                },
                "amenity/vending_machine/parking_tickets": {
                    "name": "Pysäköintimaksuautomaatti",
                    "terms": "parkkiautomaatti, automaatti, maksu, maksaa, maksaminen, pysäköinti, parkki, parkkimaksu, pysäköintimaksu"
                },
                "amenity/vending_machine/public_transport_tickets": {
                    "name": "Joukkoliikenteen lippuautomaatti",
                    "terms": "lippu, automaatti, bussilippu, junalippu, metrolippu, myynti, myyntiautomaatti, joukkoliikenne, julkinen, liikenne"
                },
                "amenity/vending_machine/stamps": {
                    "name": "Postimerkkiautomaatti"
                },
                "amenity/vending_machine/sweets": {
                    "name": "Välipala-automaatti",
                    "terms": "snack, välipala, patukka, karkki, automaatti, syötävää, syömistä"
                },
                "amenity/veterinary": {
                    "name": "Eläinlääkäri"
                },
                "amenity/waste/dog_excrement": {
                    "name": "Koiranjätösastia",
                    "terms": "koira, koirankakka, kakka, kakkaroskis, roskis"
                },
                "amenity/waste_basket": {
                    "name": "Roskakori",
                    "terms": "roska-astia, roskis, roskapönttö, jäte-astia, kierrätyspiste, kierrätyslaatikko, roska, kierrätys, jäte, jätteet"
                },
                "amenity/waste_disposal": {
                    "name": "Jäteastia"
                },
                "amenity/waste_transfer_station": {
                    "name": "Jätteiden putkikeräysasema",
                    "terms": "jäte, roskat, jätteet, putki, putkikeräys, jäteasema, piste"
                },
                "amenity/water_point": {
                    "name": "Asuntoauton vesipiste",
                    "terms": "vesi, vettä, veden, vedentäyttö, täyttö, täyttäminen, asuntoauto, asuntovaunu, karavaanari, otto, vedenotto"
                },
                "amenity/watering_place": {
                    "name": "Eläinten juomapaikka"
                },
                "amenity/weighbridge": {
                    "name": "Rekkavaaka / rautatievaaka"
                },
                "area": {
                    "name": "Alue"
                },
                "area/highway": {
                    "name": "Tien päällyste",
                    "terms": "pinnoite, pinta"
                },
                "attraction": {
                    "name": "Nähtävyys"
                },
                "attraction/amusement_ride": {
                    "name": "Huvipuistolaite",
                    "terms": "huvipuisto, elämyspuisto, laite, härveli, vuoristorata, karuselli, vimpain, vitkutin, huvilaite"
                },
                "attraction/animal": {
                    "name": "Eläinhäkki"
                },
                "attraction/big_wheel": {
                    "name": "Maailmanpyörä",
                    "terms": "huvipuisto, elämyspuisto, laite, härveli, vimpain, vitkutin, huvilaite, pyörä"
                },
                "attraction/bumper_car": {
                    "name": "Törmäilyautot"
                },
                "attraction/bungee_jumping": {
                    "name": "Benji-hyppypaikka"
                },
                "attraction/carousel": {
                    "name": "Karuselli",
                    "terms": "huvipuisto, elämyspuisto, laite, härveli, karuselli, vimpain, vitkutin, huvilaite"
                },
                "attraction/dark_ride": {
                    "name": "Kauhulaite",
                    "terms": "huvipuisto, elämyspuisto, laite, härveli, vimpain, vitkutin, huvilaite, kummitus, kummitusjuna, juna, kauhu"
                },
                "attraction/drop_tower": {
                    "name": "Vapaapudotuslaite",
                    "terms": "huvipuisto, elämyspuisto, laite, härveli, vimpain, vitkutin, huvilaite, raketti, vapaa, pudotus, torni"
                },
                "attraction/maze": {
                    "name": "Labyrintti"
                },
                "attraction/pirate_ship": {
                    "name": "Viikinkilaiva",
                    "terms": "huvipuisto, elämyspuisto, laite, härveli, viikinki, merirosvo, laiva, vene, vimpain, vitkutin, huvilaite"
                },
                "attraction/river_rafting": {
                    "name": "Huvipuiston vesilaite",
                    "terms": "tukkijoki, koski, vesilaite, kastuminen, kastua, huvipuisto, huvilaite, elämyspuisto, joki, kanava, tukki"
                },
                "attraction/roller_coaster": {
                    "name": "Vuoristorata",
                    "terms": "huvipuisto, elämyspuisto, laite, härveli, vuoristorata, vimpain, vitkutin, huvilaite"
                },
                "attraction/train": {
                    "name": "Turistijuna",
                    "terms": "turismi, turisti, matkailu, matkailija, juna"
                },
                "attraction/water_slide": {
                    "name": "Vesiliukumäki",
                    "terms": "vesipuisto, uima-allas, allas, liukumäki, liuku, vesi, huvipuisto, huvilaite, elämyspuisto"
                },
                "barrier": {
                    "name": "Muuri"
                },
                "barrier/block": {
                    "name": "Este",
                    "terms": "betoniporsas"
                },
                "barrier/bollard": {
                    "name": "Sulkutolppa",
                    "terms": "pollari, tolppa, pylväs"
                },
                "barrier/bollard_line": {
                    "name": "Sulkutolpparivi"
                },
                "barrier/border_control": {
                    "name": "Rajatarkastus"
                },
                "barrier/cattle_grid": {
                    "name": "Karjaeste"
                },
                "barrier/chain": {
                    "name": "Ketjuaita"
                },
                "barrier/city_wall": {
                    "name": "Kaupunginmuuri"
                },
                "barrier/cycle_barrier": {
                    "name": "Pyöräilyeste"
                },
                "barrier/ditch": {
                    "name": "Kaivanto",
                    "terms": "oja, juoksuhauta, syvä, vajoama, kanjoni"
                },
                "barrier/entrance": {
                    "name": "Sisäänkäynti"
                },
                "barrier/fence": {
                    "name": "Aita"
                },
                "barrier/fence/railing": {
                    "name": "Kaide"
                },
                "barrier/gate": {
                    "name": "Portti",
                    "terms": "puomi, ovi"
                },
                "barrier/guard_rail": {
                    "name": "Keskikaide"
                },
                "barrier/hedge": {
                    "name": "Pensasaita"
                },
                "barrier/kerb": {
                    "name": "Reunakivi"
                },
                "barrier/kerb/lowered": {
                    "name": "Madallettu reunakivi"
                },
                "barrier/kerb/raised": {
                    "name": "Korotettu reunakivi"
                },
                "barrier/kerb/rolled": {
                    "name": "Pyöristetty reunakivi"
                },
                "barrier/kissing_gate": {
                    "name": "Karjarajoitin"
                },
                "barrier/lift_gate": {
                    "name": "Nostopuomi",
                    "terms": "puomi, portti, nosto, nousu, nouseva, ylösnouseva"
                },
                "barrier/retaining_wall": {
                    "name": "Tukimuuri"
                },
                "barrier/stile": {
                    "name": "Jalkaporras"
                },
                "barrier/toll_booth": {
                    "name": "Tietullipiste"
                },
                "barrier/turnstile": {
                    "name": "Kääntöportti"
                },
                "barrier/wall": {
                    "name": "Seinä"
                },
                "boundary": {
                    "name": "Raja"
                },
                "boundary/administrative": {
                    "name": "Hallinnollinen raja",
                    "terms": "hallinnollinen raja, alueraja, rajaviiva, kunnanraja, valtion raja, reuna"
                },
                "bridge/support": {
                    "name": "Sillan tukirakenne"
                },
                "building": {
                    "name": "Rakennus",
                    "terms": "talo, rakennus"
                },
                "building/apartments": {
                    "name": "Kerrostalo"
                },
                "building/barn": {
                    "name": "Lato"
                },
                "building/boathouse": {
                    "name": "Venevaja"
                },
                "building/bungalow": {
                    "name": "Kesämökki"
                },
                "building/bunker": {
                    "name": "Bunkkeri"
                },
                "building/carport": {
                    "name": "Autokatos"
                },
                "building/cathedral": {
                    "name": "Katedraalirakennus"
                },
                "building/chapel": {
                    "name": "Kappelirakennus"
                },
                "building/church": {
                    "name": "Kirkkorakennus"
                },
                "building/civic": {
                    "name": "Kunnallinen rakennus"
                },
                "building/college": {
                    "name": "Korkeakoulurakennus (college)"
                },
                "building/commercial": {
                    "name": "Kaupallinen rakennus"
                },
                "building/construction": {
                    "name": "Keskeneräinen rakennus",
                    "terms": "rakennus, rakennustyömaa, rakenteilla"
                },
                "building/detached": {
                    "name": "Omakotitalo"
                },
                "building/dormitory": {
                    "name": "Asuntola"
                },
                "building/entrance": {
                    "name": "Sisään- tai uloskäynti"
                },
                "building/farm": {
                    "name": "Maatilan asuinrakennus"
                },
                "building/farm_auxiliary": {
                    "name": "Maatilarakennus"
                },
                "building/garage": {
                    "name": "Autotalli",
                    "terms": "autotalli, autonsäilytys, autohalli, autovarasto, auto"
                },
                "building/garages": {
                    "name": "Suuri autotalli",
                    "terms": "ryhmäautotalli, joukkoautotalli, joukkotalli, ryhmätalli, autotalli"
                },
                "building/grandstand": {
                    "name": "Suuri katsomokatos"
                },
                "building/greenhouse": {
                    "name": "Kasvihuone"
                },
                "building/hangar": {
                    "name": "Lentokonehallirakennus"
                },
                "building/hospital": {
                    "name": "Sairaalarakennus",
                    "terms": "sairaala, hoito, ensiapu, apu, sairas, klinikka, terveys, terveyskeskus, kipu, lääkäri, sairaanhoitaja, sairaanhoito"
                },
                "building/hotel": {
                    "name": "Hotellirakennus"
                },
                "building/house": {
                    "name": "Omakotitalo",
                    "terms": "omakotitalo, omakoti, yksityisasunto, yksityistalo, talo, asunto"
                },
                "building/houseboat": {
                    "name": "Asuntolaiva"
                },
                "building/hut": {
                    "name": "Maja",
                    "terms": "maja, mökki, kesämökki, tönö, pikkutalo, pieni rakennus"
                },
                "building/industrial": {
                    "name": "Teollisuusrakennus"
                },
                "building/kindergarten": {
                    "name": "Esikoulurakennus"
                },
                "building/mosque": {
                    "name": "Moskeijarakennus",
                    "terms": "islamilainen, muslimi"
                },
                "building/pavilion": {
                    "name": "Urheilurakennus"
                },
                "building/public": {
                    "name": "Julkinen rakennus"
                },
                "building/residential": {
                    "name": "Asuinrakennus",
                    "terms": "asuintalo"
                },
                "building/retail": {
                    "name": "Liikerakennus"
                },
                "building/roof": {
                    "name": "Seinätön rakennus",
                    "terms": "katos, katettu, seinätön, rakennus"
                },
                "building/ruins": {
                    "name": "Rakennuksen rauniot"
                },
                "building/school": {
                    "name": "Koulurakennus"
                },
                "building/semidetached_house": {
                    "name": "Paritalo"
                },
                "building/service": {
                    "name": "Konehuone"
                },
                "building/shed": {
                    "name": "Vaja",
                    "terms": "vaja, mökki, liiteri"
                },
                "building/stable": {
                    "name": "Talli",
                    "terms": "hevonen, hevostalli, hevoset, ratsastus, ratsastaminen, hevoskoti"
                },
                "building/stadium": {
                    "name": "Stadionrakennus"
                },
                "building/static_caravan": {
                    "name": "Paikallaan pysyvä siirrettävä talo"
                },
                "building/temple": {
                    "name": "Temppelirakennus"
                },
                "building/terrace": {
                    "name": "Rivitalo"
                },
                "building/train_station": {
                    "name": "Asemarakennus"
                },
                "building/transportation": {
                    "name": "Terminaalirakennus"
                },
                "building/university": {
                    "name": "Yliopistorakennus",
                    "terms": "yliopisto, yliopiston, rakennus, korkeakoulu"
                },
                "building/warehouse": {
                    "name": "Varasto"
                },
                "building_part": {
                    "name": "Rakennuksen osa"
                },
                "building_point": {
                    "name": "Rakennus"
                },
                "club": {
                    "name": "Klubi"
                },
                "club/sport": {
                    "name": "Liikuntakerho",
                    "terms": "urheiluyhdistys,urheilukerho,liikuntayhdistys"
                },
                "craft": {
                    "name": "Kädentaitoja vaativa kohde"
                },
                "craft/agricultural_engines": {
                    "name": "Maatalousmoottorimekaanikko"
                },
                "craft/basket_maker": {
                    "name": "Koripaja",
                    "terms": "kori, paju, pajukori, korivalmistaja, koripaja"
                },
                "craft/beekeeper": {
                    "name": "Mehiläistarha"
                },
                "craft/blacksmith": {
                    "name": "Rautaseppä"
                },
                "craft/boatbuilder": {
                    "name": "Venevalmistaja"
                },
                "craft/bookbinder": {
                    "name": "Kirjasitomo"
                },
                "craft/brewery": {
                    "name": "Olutpanimo",
                    "terms": "panimo, olut, viina, viini, alkoholi, alko"
                },
                "craft/carpenter": {
                    "name": "Puuseppä"
                },
                "craft/carpet_layer": {
                    "name": "Mattosuunnittelutoimisto",
                    "terms": "matto, maton, kokolattia, lattia, tekijä, matto, kauppa, liike, myymälä"
                },
                "craft/caterer": {
                    "name": "Pitopalvelu"
                },
                "craft/chimney_sweeper": {
                    "name": "Nuohooja"
                },
                "craft/clockmaker": {
                    "name": "Kelloseppä"
                },
                "craft/confectionery": {
                    "name": "Makeiskonditoria",
                    "terms": "karkkitehdas, karkki, karamelli"
                },
                "craft/distillery": {
                    "name": "Tislaamo",
                    "terms": "viina, viini, alkoholi, polttaa, poltto, polttamo, tynnyri, juoma"
                },
                "craft/dressmaker": {
                    "name": "Ompelupalvelu",
                    "terms": "ompelimo"
                },
                "craft/electrician": {
                    "name": "Sähköasentaja"
                },
                "craft/electronics_repair": {
                    "name": "Elektroniikkakorjaamo"
                },
                "craft/gardener": {
                    "name": "Puutarhuri",
                    "terms": "puutarhan hoitaja, puutarha, hoitaja"
                },
                "craft/glaziery": {
                    "name": "Lasinpuhallus"
                },
                "craft/handicraft": {
                    "name": "Käsityöt",
                    "terms": "käsityö, käsityöläinen"
                },
                "craft/hvac": {
                    "name": "LVI"
                },
                "craft/insulator": {
                    "name": "Eristeliike",
                    "terms": "eriste, eristeet, eristesuunnittelija, eristesuunnittelu, eristeliike"
                },
                "craft/jeweler": {
                    "name": "Kultaseppä"
                },
                "craft/key_cutter": {
                    "name": "Avaimen kopiointi",
                    "terms": "avain, lukko, avaimet, lukot, lukkoseppä, lukkoliike, avainliike, avainseppä"
                },
                "craft/locksmith": {
                    "name": "Lukkoseppä"
                },
                "craft/metal_construction": {
                    "name": "Metallirakennustelinemyymälä",
                    "terms": "rakennusteline, rakennus, rakentaminen, työmaa, rakennustyö, työmies, metalli, teline, työteline, työalusta, tikkaat, metalli, metallinen, metalliset, rautainen, rauta, rautaiset"
                },
                "craft/optician": {
                    "name": "optikko"
                },
                "craft/painter": {
                    "name": "Maalari",
                    "terms": "maalaaja"
                },
                "craft/photographer": {
                    "name": "Valokuvaaja"
                },
                "craft/photographic_laboratory": {
                    "name": "Valokuvakehittämö",
                    "terms": "valokuva, valokuvaaminen, valokuvaus, kuvaaminen, kuvaus, kehittämö, kuvankehittämö, kuvankehitys, kuvakehitys"
                },
                "craft/plasterer": {
                    "name": "Rappaaja"
                },
                "craft/plumber": {
                    "name": "Putkimies"
                },
                "craft/pottery": {
                    "name": "Savenvalamo"
                },
                "craft/rigger": {
                    "name": "Nosturi"
                },
                "craft/roofer": {
                    "name": "Kattoseppä"
                },
                "craft/saddler": {
                    "name": "Satulaseppä"
                },
                "craft/sailmaker": {
                    "name": "Purjeompelimo",
                    "terms": "purje, purjeet, purjevene, vene, laiva, purjelaiva"
                },
                "craft/sawmill": {
                    "name": "Saha",
                    "terms": "saha, sahaamo, lauta, puu"
                },
                "craft/scaffolder": {
                    "name": "Rakennustelineliike"
                },
                "craft/sculptor": {
                    "name": "Veistämö",
                    "terms": "veistäjä, kuvanveistäjä, taide"
                },
                "craft/shoemaker": {
                    "name": "Suutari"
                },
                "craft/stonemason": {
                    "name": "Kivenhakkaamo"
                },
                "craft/tailor": {
                    "name": "Räätäli"
                },
                "craft/tiler": {
                    "name": "Laattaliike"
                },
                "craft/tinsmith": {
                    "name": "Peltiseppä"
                },
                "craft/upholsterer": {
                    "name": "Verhoiluliike",
                    "terms": "verhoilija, kangasverhoilu, verhoilu, kangasverhoilija, kangas, kankaat, ompelu, ompelija"
                },
                "craft/watchmaker": {
                    "name": "Rannekelloseppä"
                },
                "craft/window_construction": {
                    "name": "Ikkunankorjaus"
                },
                "craft/winery": {
                    "name": "Viinitila",
                    "terms": "viini, viinipanimo, viinit, alkoholi, juoma, juominen, panimo, viininvalmistamo, viininpanimo, viinivalmistamo, viinitalo"
                },
                "embankment": {
                    "name": "Penger"
                },
                "emergency": {
                    "name": "Hätätilanteisiin liittyvä kohde"
                },
                "emergency/ambulance_station": {
                    "name": "Ambulanssiasema",
                    "terms": "ambulanssi, ambulanssit, hälytysajoneuvo, ambulanssihalli, ambulanssivarasto, ambulanssitalli, hälytysajoneuvohalli, hälytysajoneuvotalli, hälytysajoneuvovarasto"
                },
                "emergency/defibrillator": {
                    "name": "Defibrillaattori",
                    "terms": "elvytys, sydänhieronta, sydänkohtaus, sydän, elvyttäminen, defi, ensiapu, hätä, hätätilanne"
                },
                "emergency/designated": {
                    "name": "Merkitty pelastustie"
                },
                "emergency/destination": {
                    "name": "Pelastustie ilman läpiajoa"
                },
                "emergency/fire_alarm": {
                    "name": "Paloilmoituspainike"
                },
                "emergency/fire_extinguisher": {
                    "name": "Ensisammutusväline",
                    "terms": "palosammutin, vaahtosammutin, sammutin, palo, palonsammutus, sammutus, tulipalo"
                },
                "emergency/fire_hose": {
                    "name": "Sammutusletku"
                },
                "emergency/fire_hydrant": {
                    "name": "Paloposti",
                    "terms": "paloposti, vedensyöttö, vesisyöttö, palokunta, vesiposti"
                },
                "emergency/first_aid_kit": {
                    "name": "Ensiapupiste"
                },
                "emergency/life_ring": {
                    "name": "Pelastusrengas"
                },
                "emergency/lifeguard": {
                    "name": "Hengenpelastaja"
                },
                "emergency/no": {
                    "name": "Ei pelastusajoa"
                },
                "emergency/official": {
                    "name": "Virallinen pelastustie"
                },
                "emergency/phone": {
                    "name": "Hätäpuhelin",
                    "terms": "hätänumero, hätäpuhelin, hätätilanne, poikkeuspuhelin, hätäkeskus, hätäilmoitus"
                },
                "emergency/private": {
                    "name": "Yksityinen pelastustie"
                },
                "emergency/siren": {
                    "name": "Sireeni",
                    "terms": "hälytin, hälytys, kovaääninen, yleisöhälytin"
                },
                "emergency/water_tank": {
                    "name": "Varavesisäiliö"
                },
                "emergency/yes": {
                    "name": "Pelastusajo sallittu"
                },
                "entrance": {
                    "name": "Sisään- tai uloskäynti",
                    "terms": "ovi, portti, sisään, ulos, sisäänkäynti, uloskäynti"
                },
                "ford": {
                    "name": "Kahlauspaikka"
                },
                "golf/bunker": {
                    "name": "Hiekkaeste",
                    "terms": "bunker, bunkkeri, hiekkabunkkeri, hiekkakuoppa, golf"
                },
                "golf/fairway": {
                    "name": "Golf-väylä",
                    "terms": "golf-väylä, väylä, peliväylä, golf"
                },
                "golf/green": {
                    "name": "Viheriö",
                    "terms": "puttigreeni, puttigriini, viheriöalue, golf, maali, maalipaikka, golf-reikä, puttausalue, putti"
                },
                "golf/hole": {
                    "name": "Golf-reikä"
                },
                "golf/rough": {
                    "name": "Karheikko",
                    "terms": "karheikko, raffi, golf"
                },
                "golf/tee": {
                    "name": "Tiiauspaikka",
                    "terms": "tiiauspaikka, golf, lyöntipaikka, lähtöalue, lyöntialue, tiiausalue"
                },
                "golf/water_hazard": {
                    "name": "Vesieste"
                },
                "healthcare": {
                    "name": "Terveyspalvelu"
                },
                "healthcare/alternative": {
                    "name": "Vaihtoehtolääketiede",
                    "terms": "näennäishoito, vaihtoehto, vaihtoehtoinen, lääketiede, hoito"
                },
                "healthcare/alternative/chiropractic": {
                    "name": "Kiropraktikko"
                },
                "healthcare/audiologist": {
                    "name": "Audiologisti"
                },
                "healthcare/birthing_center": {
                    "name": "Synnytysklinikka",
                    "terms": "synnytys, synnyttää, raskaus, raskaana, sairaala"
                },
                "healthcare/blood_donation": {
                    "name": "Verenluovutus",
                    "terms": "veri, veripalvelu, verenluovutus, luovuttaa, luovutus, luovuttaminen, verta, veritoimisto"
                },
                "healthcare/hospice": {
                    "name": "Saattokoti",
                    "terms": "saattohoito, terminaalihoito, hoito, sairaala, kuolema, eutanasia"
                },
                "healthcare/laboratory": {
                    "name": "Lääkelaboratorio"
                },
                "healthcare/midwife": {
                    "name": "Kätilö"
                },
                "healthcare/occupational_therapist": {
                    "name": "Toimintaterapeutti"
                },
                "healthcare/optometrist": {
                    "name": "Optometri"
                },
                "healthcare/physiotherapist": {
                    "name": "Fysioterapeutti",
                    "terms": "fysioterapia"
                },
                "healthcare/podiatrist": {
                    "name": "Jalkaterapeutti"
                },
                "healthcare/psychotherapist": {
                    "name": "Psykoterapeutti"
                },
                "healthcare/rehabilitation": {
                    "name": "Kuntoutusklinikka"
                },
                "healthcare/speech_therapist": {
                    "name": "Puheterapeutti"
                },
                "highway": {
                    "name": "Tie"
                },
                "highway/bridleway": {
                    "name": "Ratsastuspolku"
                },
                "highway/bus_guideway": {
                    "name": "Linja-auton kiskot"
                },
                "highway/bus_stop": {
                    "name": "Linja-autopysäkki"
                },
                "highway/construction": {
                    "name": "Suljettu tie",
                    "terms": "tie, väylä, katu, polku, reitti, pyörätie, jalkakäytävä, suljettu, työmaa, kiinni, rakennustyömaa, rakenteilla, kesken, suunnitteilla"
                },
                "highway/corridor": {
                    "name": "Sisäkäytävä",
                    "terms": "katettu, katos, käytävä, sisällä, sisätila, sisätiloissa"
                },
                "highway/crossing": {
                    "name": "Suojatie"
                },
                "highway/crossing/marked": {
                    "name": "Merkitty suojatie"
                },
                "highway/crossing/marked-raised": {
                    "name": "Merkitty ja korotettu suojatie"
                },
                "highway/crossing/unmarked": {
                    "name": "Merkitsemätön suojatie"
                },
<<<<<<< HEAD
                "highway/crossing/zebra": {
                    "name": "Maalattu suojatie"
                },
                "highway/crossing/zebra-raised": {
                    "name": "Maalattu ja korotettu suojatie"
=======
                "highway/crossing/unmarked-raised": {
                    "name": "Merkitsemätön suojatie korokkeella"
                },
                "highway/crossing/zebra": {
                    "name": "Merkitty suojatie"
                },
                "highway/crossing/zebra-raised": {
                    "name": "Merkitty ja korotettu suojatie"
>>>>>>> 770ab139
                },
                "highway/cycleway": {
                    "name": "Pyörätie"
                },
                "highway/cycleway/bicycle_foot": {
                    "name": "Kävely- ja pyörätie"
                },
                "highway/cycleway/crossing": {
                    "name": "Pyörätien jatke"
                },
                "highway/cycleway/crossing/marked": {
<<<<<<< HEAD
                    "name": "Maalattu pyörätien jatke",
=======
                    "name": "Merkitty pyörätien jatke",
>>>>>>> 770ab139
                    "terms": "pyörätie,suojatie"
                },
                "highway/cycleway/crossing/unmarked": {
                    "name": "Merkitsemätön pyörätien jatke"
                },
                "highway/elevator": {
                    "name": "Hissi"
                },
                "highway/emergency_bay": {
                    "name": "Hätäpysäytyspaikka"
                },
                "highway/footway": {
                    "name": "Kävelytie",
                    "terms": "jalankulkija, kävelijä, kävely, jalankulku, polku, reitti, väylä, tie"
                },
                "highway/footway/crossing": {
                    "name": "Suojatie"
                },
                "highway/footway/marked": {
<<<<<<< HEAD
                    "name": "Maalattu suojatie"
=======
                    "name": "Merkitty suojatie"
                },
                "highway/footway/marked-raised": {
                    "name": "Merkitty ja korotettu suojatie"
>>>>>>> 770ab139
                },
                "highway/footway/sidewalk": {
                    "name": "Jalkakäytävä"
                },
                "highway/footway/unmarked": {
                    "name": "Merkitsemätön suojatie"
                },
<<<<<<< HEAD
=======
                "highway/footway/unmarked-raised": {
                    "name": "Merkitsemätön ja korotettu suojatie"
                },
>>>>>>> 770ab139
                "highway/footway/zebra": {
                    "name": "Merkitty suojatie"
                },
                "highway/footway/zebra-raised": {
                    "name": "Merkitty ja korotettu suojatie"
                },
                "highway/give_way": {
                    "name": "Väistämisvelvollisuus",
                    "terms": "kolmio"
                },
                "highway/living_street": {
                    "name": "Pihakatu"
                },
                "highway/milestone": {
                    "name": "Kilometrin numero"
                },
                "highway/mini_roundabout": {
                    "name": "Pieni liikenneympyrä",
                    "terms": "pienliikenneympyrä, pieni liikenneympyrä, liikenneympyrä, ympyrä"
                },
                "highway/motorway": {
                    "name": "Moottoritie",
                    "terms": "autobaana"
                },
                "highway/motorway_junction": {
                    "name": "Moottoritien liittymä",
                    "terms": "ramppi, eritasoliittymä, monitasoliittymä, moottoritie, poistumisliittymä, poistumisramppi"
                },
                "highway/motorway_link": {
                    "name": "Moottoritien ramppi"
                },
                "highway/passing_place": {
                    "name": "Ajoneuvojen kohtauspaikka"
                },
                "highway/path": {
                    "name": "Polku"
                },
                "highway/pedestrian_area": {
                    "name": "Kävelyalue",
                    "terms": "kävelykatu, jalankulku, kävely, katu, tori, aukio"
                },
                "highway/pedestrian_line": {
                    "name": "Kävelykatu",
                    "terms": "jalankulku, kävely, katu, tori, aukio"
                },
                "highway/primary": {
                    "name": "Kantatie/seudullinen pääkatu"
                },
                "highway/primary_link": {
                    "name": "Kantatien ramppi"
                },
                "highway/raceway": {
                    "name": "Moottorirata"
                },
                "highway/raceway/karting": {
                    "name": "Kartingrata"
                },
                "highway/raceway/motocross": {
                    "name": "Motocrossrata"
                },
                "highway/residential": {
                    "name": "Asuinkatu"
                },
                "highway/rest_area": {
                    "name": "Lepoalue"
                },
                "highway/road": {
                    "name": "Tuntematon tie"
                },
                "highway/secondary": {
                    "name": "Seututie/alueellinen pääkatu"
                },
                "highway/secondary_link": {
                    "name": "Seututien ramppi"
                },
                "highway/service": {
                    "name": "Huoltotie"
                },
                "highway/service/alley": {
                    "name": "Kuja"
                },
                "highway/service/drive-through": {
                    "name": "Autokaista"
                },
                "highway/service/driveway": {
                    "name": "Ajoväylä"
                },
                "highway/service/emergency_access": {
                    "name": "Pelastustie"
                },
                "highway/service/parking_aisle": {
                    "name": "Pysäköintiväylä"
                },
                "highway/services": {
                    "name": "Täyden palvelun huoltoasema"
                },
                "highway/speed_camera": {
                    "name": "Nopeuskamera",
                    "terms": "nopeusvalvonta, nopeudenvalvonta, liikenne, kamera, valvonta"
                },
                "highway/steps": {
                    "name": "Portaat",
                    "terms": "Portaat, Rappuset, Portaikko, Kierreportaat, Tikapuut"
                },
                "highway/steps/conveying": {
                    "name": "Liukuportaat"
                },
                "highway/stop": {
                    "name": "Pakollinen pysähtyminen",
                    "terms": "stop, stop-merkki, stop merkki, liikennemerkki, kieltomerkki, kieltomerkit, pysähtyminen, pysähdys, liikennesääntö, liikennesäännöt, pakollisuus, pakollinen"
                },
                "highway/street_lamp": {
                    "name": "Katuvalaisin",
                    "terms": "valo, valaisin, valotolppa, valopylväs, valaisintolppa, valaisinpylväs, katupylväs, katuvalo, valaisintolppa"
                },
                "highway/tertiary": {
                    "name": "Yhdystie/kokoojakatu"
                },
                "highway/tertiary_link": {
                    "name": "Yhdystien ramppi"
                },
                "highway/track": {
                    "name": "Maatalous-/metsätie",
                    "terms": "pikkutie, hiekkatie, metsätie, metsäkonetie, metsä, metsäkone, ura, ajoväylä"
                },
                "highway/traffic_mirror": {
                    "name": "Tiepeili",
                    "terms": "peili, liikenne, liikennepeili, kupera"
                },
                "highway/traffic_signals": {
                    "name": "Liikennevalot"
                },
                "highway/trunk": {
                    "name": "Valtatie"
                },
                "highway/trunk_link": {
                    "name": "Valtatien ramppi"
                },
                "highway/turning_circle": {
                    "name": "Kääntymispaikka",
                    "terms": "kääntymispaikka, kääntöpaikka, U-käännös, kääntöympyrä, kääntymisympyrä, U-käännöksen tekopaikka"
                },
                "highway/turning_loop": {
                    "name": "Saarekkeellinen kääntöpaikka"
                },
                "highway/unclassified": {
                    "name": "Sivutie"
                },
                "historic": {
                    "name": "Historiallinen paikka",
                    "terms": "historia, historiallinen, muinainen, arkeologinen, vanha, raunio, rauniot, raunioitunut, hauta, hautapaikka, muinaishauta, asuinpaikka, löytöpaikka, rajakivi, kartano, tienvarsiristi, hylky, maanmittaus, monumentti, muistomerkki, kivikautinen, pronssikautinen, rautakautinen, keskiaikainen"
                },
                "historic/archaeological_site": {
                    "name": "Muinaisjäännös"
                },
                "historic/boundary_stone": {
                    "name": "Rajamerkki"
                },
                "historic/castle": {
                    "name": "Linna"
                },
                "historic/castle/fortress": {
                    "name": "Historiallinen linnoitus"
                },
                "historic/castle/palace": {
                    "name": "Palatsi"
                },
                "historic/castle/stately": {
                    "name": "Ranskalainen linna"
                },
                "historic/city_gate": {
                    "name": "Kaupunginportti"
                },
                "historic/fort": {
                    "name": "Historiallinen linnake"
                },
                "historic/manor": {
                    "name": "Kartano"
                },
                "historic/memorial": {
                    "name": "Pieni muistomerkki"
                },
                "historic/memorial/plaque": {
                    "name": "Muistolaatta"
                },
                "historic/monument": {
                    "name": "Iso muistomerkki"
                },
                "historic/ruins": {
                    "name": "Rauniot",
                    "terms": "raunio, raunioitunut, käyttämätön, historiallinen"
                },
                "historic/tomb": {
                    "name": "Hautakammio"
                },
                "historic/wayside_cross": {
                    "name": "Tienvarsiristi",
                    "terms": "tienvarren risti, tienvarren, risti, tienvarsi, piennar, kristillinen"
                },
                "historic/wayside_shrine": {
                    "name": "Tienvarsialttari",
                    "terms": "tienvarsi, kadunvarsi, varsi, tie, katu, rukoilupaikka, pyhättö, uskonnot, uskonto, kirkko, pyhä, uhripaikka, uhrauspaikka, uhrilahja, alttari"
                },
                "historic/wreck": {
                    "name": "Hylky"
                },
                "indoor": {
                    "name": "Sisäkohde"
                },
                "indoor/area": {
                    "name": "Sisäalue"
                },
                "indoor/corridor": {
                    "name": "Sisäkäytävä"
                },
                "indoor/corridor_line": {
                    "name": "Sisäkäytävä"
                },
                "indoor/door": {
                    "name": "Sisäovi"
                },
                "indoor/elevator": {
                    "name": "Hissikuilu (sisätila)"
                },
                "indoor/room": {
                    "name": "Huone"
                },
                "indoor/stairs": {
                    "name": "Sisätilaportaikko"
                },
                "indoor/wall": {
                    "name": "Sisäseinä"
                },
                "internet_access/wlan": {
                    "name": "Langaton WLAN-yhteyspiste",
                    "terms": "wifi, wi-fi, wlan, w-lan, langaton, netti, internet, hotspot, hot, spot, yhteys, yhteyspiste, jakaminen, jako"
                },
                "junction": {
                    "name": "Risteys"
                },
                "junction/circular": {
                    "name": "Liikenneympyrä (eri väistämisvelvollisuussäännöt, ei käytössä Suomessa)"
                },
                "junction/jughandle": {
                    "name": "Jughandle-liittymä"
                },
                "junction/roundabout": {
                    "name": "Kiertoliittymä"
                },
                "landuse": {
                    "name": "Maankäyttö"
                },
                "landuse/allotments": {
                    "name": "Yhteisöpuutarha",
                    "terms": "siirtolapuutarha"
                },
                "landuse/aquaculture": {
                    "name": "Vesiviljely",
                    "terms": "akvakulttuuri"
                },
                "landuse/basin": {
                    "name": "Vesiallas"
                },
                "landuse/brownfield": {
                    "name": "Purettu tontti"
                },
                "landuse/cemetery": {
                    "name": "Hautausmaa"
                },
                "landuse/churchyard": {
                    "name": "Kirkkomaa",
                    "terms": "hautaaminen, vainaja, kuollut, ruumis, hautuumaa, hautaus, hauta, haudat"
                },
                "landuse/commercial": {
                    "name": "Liiketoiminta-alue"
                },
                "landuse/farm": {
                    "name": "Maatila"
                },
                "landuse/farmland": {
                    "name": "Viljelymaa",
                    "terms": "viljelysmaa, laidunmaa, pelto"
                },
                "landuse/farmyard": {
                    "name": "Maatilan pihamaa"
                },
                "landuse/flowerbed": {
                    "name": "Kukkaistutus"
                },
                "landuse/forest": {
                    "name": "Metsä"
                },
                "landuse/garages": {
                    "name": "Autotallialue"
                },
                "landuse/grass": {
                    "name": "Julkinen nurmikko",
                    "terms": "ruoho, ruohikko, nurmikko, kenttä, ruohoalue, alue, kenttä"
                },
                "landuse/greenfield": {
                    "name": "Viheralue"
                },
                "landuse/greenhouse_horticulture": {
                    "name": "Kasvihuonealue"
                },
                "landuse/harbour": {
                    "name": "Satama"
                },
                "landuse/industrial": {
                    "name": "Teollisuusalue"
                },
                "landuse/industrial/scrap_yard": {
                    "name": "Romuttamoalue",
                    "terms": "romuttaa, romutus, romuttua, romuttamo"
                },
                "landuse/industrial/slaughterhouse": {
                    "name": "Teurastamo"
                },
                "landuse/landfill": {
                    "name": "Kaatopaikka"
                },
                "landuse/meadow": {
                    "name": "Niitty",
                    "terms": "heinämaa, aukio, keto, aho, kesanto, kukka, luonto, luonnon, luonnollinen"
                },
                "landuse/military": {
                    "name": "Sotilasalue"
                },
                "landuse/military/airfield": {
                    "name": "Lentotukikohta"
                },
                "landuse/military/barracks": {
                    "name": "Kasarmi"
                },
                "landuse/military/danger_area": {
                    "name": "Vaara-alue"
                },
                "landuse/military/naval_base": {
                    "name": "Laivastotukikohta",
                    "terms": "sotilaallinen, sotilas, armeija, maanpuolustus, puolustus, puolustusvoimat, sodankäynti, sota, merivoimat, meri, rannikko, laivasto, laivat, laiva, sotalaiva, sotalaivat"
                },
                "landuse/military/obstacle_course": {
                    "name": "Esterata",
                    "terms": "sotilaallinen, sotilas, armeija, maanpuolustus, puolustus, puolustusvoimat, sodankäynti, sota, este, hyppy, kiipeily"
                },
                "landuse/military/range": {
                    "name": "Sotilasampumarata",
                    "terms": "ampumarata, rata, radat, ampumaradat, ampuminen, ase, harjoittelu, sotilaallinen, sotilas, armeija, maanpuolustus, puolustus, puolustusvoimat, sodankäynti, sota"
                },
                "landuse/military/training_area": {
                    "name": "Sotilaskoulutusalue",
                    "terms": "koulutus, harjoittelu, sotilaallinen, sotilas, armeija, maanpuolustus, puolustus, puolustusvoimat, sodankäynti, sota"
                },
                "landuse/orchard": {
                    "name": "Hedelmätarha"
                },
                "landuse/plant_nursery": {
                    "name": "Taimitarha"
                },
                "landuse/pond": {
                    "name": "Lampi"
                },
                "landuse/quarry": {
                    "name": "Louhos"
                },
                "landuse/railway": {
                    "name": "Rata-alue"
                },
                "landuse/recreation_ground": {
                    "name": "Virkistysalue",
                    "terms": "ulkoilu, virkistys, ulkoileminen, virkistyminen, puisto, metsä, rentoutuminen"
                },
                "landuse/religious": {
                    "name": "Uskonnollinen alue"
                },
                "landuse/reservoir": {
                    "name": "Tekojärvi"
                },
                "landuse/residential": {
                    "name": "Asuinalue"
                },
                "landuse/residential/apartments": {
                    "name": "Asuntola"
                },
                "landuse/retail": {
                    "name": "Vähittäiskauppa-alue"
                },
                "landuse/vineyard": {
                    "name": "Viinitarha"
                },
                "landuse/winter_sports": {
                    "name": "Talviurheilualue"
                },
                "leisure": {
                    "name": "Vapaa-aika"
                },
                "leisure/adult_gaming_centre": {
                    "name": "Uhkapelipelaamo"
                },
                "leisure/amusement_arcade": {
                    "name": "Pelihalli",
                    "terms": "kolikko, peli, pelikone, peliautomaatti, automaatti"
                },
                "leisure/bandstand": {
                    "name": "Pieni esiintymislava"
                },
                "leisure/beach_resort": {
                    "name": "Rantalomakohde"
                },
                "leisure/bird_hide": {
                    "name": "Lintutorni"
                },
                "leisure/bleachers": {
                    "name": "Katsomo"
                },
                "leisure/bowling_alley": {
                    "name": "Keilahalli",
                    "terms": "keila, keilaaminen, keilaus, keilarata, halli, keskus, keilailu"
                },
                "leisure/common": {
                    "name": "Yleinen"
                },
                "leisure/dance": {
                    "name": "Tanssipaikka",
                    "terms": "tanssilava, tanssilavat, lavatanssi, lavatanssiminen, tanssi, tanssit, tanssiminen"
                },
                "leisure/dancing_school": {
                    "name": "Tanssikoulu",
                    "terms": "tanssiopisto"
                },
                "leisure/disc_golf_course": {
                    "name": "Frisbeegolfkenttä"
                },
                "leisure/dog_park": {
                    "name": "Koirapuisto",
                    "terms": "koira, koirat, koira-alue, koiranulkoilutusalue, koirahäkki, koirapuisto"
                },
                "leisure/escape_game": {
                    "name": "Pakopeli"
                },
                "leisure/firepit": {
                    "name": "Nuotiopaikka",
                    "terms": "nuotio, ruoanlaitto, ruoka, piste, grilli, grillaus, tulipiste, tulipesä, tuli"
                },
                "leisure/fishing": {
                    "name": "Kalastuspaikka"
                },
                "leisure/fitness_centre": {
                    "name": "Kuntosali / fitness-keskus",
                    "terms": "fitness, kuntosali, kuntoilu, urheilu, liikunta, keskus"
                },
                "leisure/fitness_centre/yoga": {
                    "name": "Joogasali",
                    "terms": "jooga, joogaaminen, sali, huone, paikka"
                },
                "leisure/fitness_station": {
                    "name": "Ulkokuntosali",
                    "terms": "ulko, ulkona, liikunta, urheilu, kuntoilu, kuntolaite, kuntoilulaite, lihaskunto, sali"
                },
                "leisure/fitness_station/horizontal_bar": {
                    "name": "Kuntoilutanko"
                },
                "leisure/fitness_station/push-up": {
                    "name": "Punnerruspaikka"
                },
                "leisure/fitness_station/stairs": {
                    "name": "Kuntoportaat"
                },
                "leisure/garden": {
                    "name": "Puutarha"
                },
                "leisure/golf_course": {
                    "name": "Golfkenttä"
                },
                "leisure/hackerspace": {
                    "name": "Koodausnurkkaus",
                    "terms": "hackerspace, hackspace, makerspace, hacklab, häckläb, ohjelmointi, ohjelmoija, koodaus, koodaaja, teknologia, rakentelu, värkkäys, värkkäily, paja, työpaja, tila, julkinen, labra, verstas, kaupunkiverstas"
                },
                "leisure/horse_riding": {
                    "name": "Ratsastusalue",
                    "terms": "hevonen, hevoset, ratsastus, kenttä, alue, harjoittelu"
                },
                "leisure/ice_rink": {
                    "name": "Luistelukenttä",
                    "terms": "jää, jääkenttä, jääalue, kaukalo, jääkiekko, luistelu, jääkiekkokaukalo, luistimet, luistinrata, luistelurata"
                },
                "leisure/marina": {
                    "name": "Venesatama"
                },
                "leisure/miniature_golf": {
                    "name": "Minigolf",
                    "terms": "mini, mini-golf, golf, minigolffaus, minigolfaus, mini-golfaus, mini-golffaus"
                },
                "leisure/nature_reserve": {
                    "name": "Luonnonsuojelualue"
                },
                "leisure/outdoor_seating": {
                    "name": "Ulkoterassi"
                },
                "leisure/park": {
                    "name": "Puisto",
                    "terms": "Puisto, Viheralue, Puistikko"
                },
                "leisure/picnic_table": {
                    "name": "Piknikpöytä",
                    "terms": "piknik, eväsretki, ulkoilu, ulkopöytä, pöytä, puupöytä, penkki, ruokailu, ulkoruokailu, ulkoruokailupöytä, ulkoruokapöytä"
                },
                "leisure/picnic_table/chess": {
                    "name": "Šakkipöytä",
                    "terms": "shakkipöytä"
                },
                "leisure/pitch": {
                    "name": "Urheilukenttä",
                    "terms": "pallokenttä, palloilukenttä, hiekkakenttä, nurmikenttä"
                },
                "leisure/pitch/american_football": {
                    "name": "Amerikkalainen jalkapallo -kenttä"
                },
                "leisure/pitch/australian_football": {
                    "name": "Australialainen jalkapallokenttä"
                },
                "leisure/pitch/badminton": {
                    "name": "Sulkapallokenttä"
                },
                "leisure/pitch/baseball": {
                    "name": "Pesäpallokenttä"
                },
                "leisure/pitch/basketball": {
                    "name": "Koripallokenttä"
                },
                "leisure/pitch/beachvolleyball": {
                    "name": "Rantalentopallokenttä",
                    "terms": "lentopallo, rantalentopallo, beach, volley, beachvolley, kenttä, hiekka, pallo, peli, hiekkakenttä"
                },
                "leisure/pitch/bowls": {
                    "name": "Mailapeliviheriö"
                },
                "leisure/pitch/cricket": {
                    "name": "Krikettikenttä"
                },
                "leisure/pitch/equestrian": {
                    "name": "Ratsastusareena"
                },
                "leisure/pitch/field_hockey": {
                    "name": "Maahockeykenttä"
                },
                "leisure/pitch/horseshoes": {
                    "name": "Hevosenkenkien heittokenttä"
                },
                "leisure/pitch/netball": {
                    "name": "Verkkopallokenttä"
                },
                "leisure/pitch/rugby_league": {
                    "name": "Rubgy League -kenttä"
                },
                "leisure/pitch/rugby_union": {
                    "name": "Rubgy Union -kenttä"
                },
                "leisure/pitch/skateboard": {
                    "name": "Rullalautailupuisto",
                    "terms": "skeittipuisto, skeittaus, skeitti, rullalautailu, rullalauta, rullalautailupuisto, parkit, parkki, skeittiparkki, skeittiparkit"
                },
                "leisure/pitch/soccer": {
                    "name": "Jalkapallokenttä",
                    "terms": "jalkapallo, urheilu, liikunta, kenttä, areena, futis, futiskenttä"
                },
                "leisure/pitch/softball": {
                    "name": "Softballkenttä"
                },
                "leisure/pitch/table_tennis": {
                    "name": "Pingispöytä",
                    "terms": "pingis, pöytätennis, pöytä, peli, pelipaikka, maila, pallo"
                },
                "leisure/pitch/tennis": {
                    "name": "Tenniskenttä"
                },
                "leisure/pitch/volleyball": {
                    "name": "Lentopallokenttä"
                },
                "leisure/playground": {
                    "name": "Leikkipuisto",
                    "terms": "leikkipuisto, leikkipaikka, leikki, leikkiä, lapsipuisto, leikkipiste"
                },
                "leisure/resort": {
                    "name": "Lomakohde",
                    "terms": "turismi, loma, lomat, lomailu, turismi, matkailu"
                },
                "leisure/sauna": {
                    "name": "Sauna"
                },
                "leisure/slipway": {
                    "name": "Veneramppi",
                    "terms": "veneramppi, vesillelaskupaikka, veneenlaskupaikka, vene, järveenlaskupaikka, järviramppi"
                },
                "leisure/slipway_point": {
                    "name": "Veneramppi"
                },
                "leisure/sports_centre": {
                    "name": "Liikuntakeskus",
                    "terms": "kuntokeskus, urheilukeskus, urheiluhalli, halli, kompleksi, kokonaisuus, monilajinen"
                },
                "leisure/sports_centre/climbing": {
                    "name": "Kiipeilysali"
                },
                "leisure/sports_centre/swimming": {
                    "name": "Uimahalli",
                    "terms": "uimahalli, kylpylä, uima-allas, uintikeskus, uinti, uiminen, vesi, vesiurheilu, urheilu, vesiurheilukeskus, vesiurheiluhalli"
                },
                "leisure/stadium": {
                    "name": "Stadion"
                },
                "leisure/swimming_area": {
                    "name": "Uimaranta"
                },
                "leisure/swimming_pool": {
                    "name": "Uimahalli tai -allas",
                    "terms": "uimahalli, uintikeskus, uimastadion, uima-allas, uinti, uiminen, maauimala, julkinen, ulkoilma, ulkoilma-allas, ulkoallas"
                },
                "leisure/track": {
                    "name": "Kilparata (ei moottoriurheilu)"
                },
                "leisure/track/cycling": {
                    "name": "Pyöräilyrata"
                },
                "leisure/track/cycling_point": {
                    "name": "Pyöräilyrata"
                },
                "leisure/track/horse_racing": {
                    "name": "Ravirata"
                },
                "leisure/track/horse_racing_point": {
                    "name": "Ravirata"
                },
                "leisure/track/running": {
                    "name": "Kuntorata"
                },
                "leisure/track/running_point": {
                    "name": "Kuntorata"
                },
                "leisure/water_park": {
                    "name": "Vesipuisto",
                    "terms": "uinti, kylpylä"
                },
                "line": {
                    "name": "Viiva"
                },
                "man_made": {
                    "name": "Ihmisen tekemä"
                },
                "man_made/adit": {
                    "name": "Vaakasuoran tunnelin suuaukko"
                },
                "man_made/antenna": {
                    "name": "Antenni"
                },
                "man_made/beacon": {
                    "name": "Merkkilaite"
                },
                "man_made/beehive": {
                    "name": "Mehiläispesä"
                },
                "man_made/breakwater": {
                    "name": "Aallonmurtaja"
                },
                "man_made/bridge": {
                    "name": "Silta"
                },
                "man_made/cairn": {
                    "name": "Kiviröykkiö"
                },
                "man_made/chimney": {
                    "name": "Savupiippu"
                },
                "man_made/clearcut": {
                    "name": "Avohakattu metsä"
                },
                "man_made/crane": {
                    "name": "Nosturi"
                },
                "man_made/cross": {
                    "name": "Vuorenhuippuristi"
                },
                "man_made/cutline": {
                    "name": "Metsänraja",
                    "terms": "hakkuuraja"
                },
                "man_made/embankment": {
                    "name": "Penkere"
                },
                "man_made/flagpole": {
                    "name": "Lipputanko",
                    "terms": "lippu, liputus, salko, lippusalko, tanko, tolppa, lipputolppa, liputuspäivä, liputtaa"
                },
                "man_made/gasometer": {
                    "name": "Kaasusäiliö"
                },
                "man_made/groyne": {
                    "name": "Rantavalli",
                    "terms": "suojapato"
                },
                "man_made/lighthouse": {
                    "name": "Majakka"
                },
                "man_made/mast": {
                    "name": "Masto"
                },
                "man_made/mast/communication": {
                    "name": "Viestintämasto"
                },
                "man_made/mast/communication/mobile_phone": {
                    "name": "Matkapuhelinverkkomasto"
                },
                "man_made/mast/communication/radio": {
                    "name": "Radiomasto"
                },
                "man_made/mast/communication/television": {
                    "name": "Televisiomasto"
                },
                "man_made/mineshaft": {
                    "name": "Kaivoskuilu"
                },
                "man_made/monitoring_station": {
                    "name": "Havaintoasema"
                },
                "man_made/obelisk": {
                    "name": "Obeliski"
                },
                "man_made/observatory": {
                    "name": "Tähtitorni",
                    "terms": "observatorio,astronominen,meterologinen"
                },
                "man_made/petroleum_well": {
                    "name": "Öljylähde"
                },
                "man_made/pier": {
                    "name": "Laituri"
                },
                "man_made/pier/floating": {
                    "name": "Kelluva laituri"
                },
                "man_made/pipeline": {
                    "name": "Putki"
                },
                "man_made/pipeline/underground": {
                    "name": "Maanalainen putki"
                },
                "man_made/pipeline/valve": {
                    "name": "Putkilinjan venttiili"
                },
                "man_made/pumping_station": {
                    "name": "Pumppaamo"
                },
                "man_made/silo": {
                    "name": "Siilo"
                },
                "man_made/storage_tank": {
                    "name": "Varastosäiliö"
                },
                "man_made/storage_tank/water": {
                    "name": "Vesisäiliö"
                },
<<<<<<< HEAD
=======
                "man_made/street_cabinet": {
                    "name": "Katukaappi"
                },
>>>>>>> 770ab139
                "man_made/surveillance": {
                    "name": "Valvontakamera",
                    "terms": "kamera, valvonta, poliisi, turva, turvallisuus, turvakamera, nauhoittava, tallentava, kameravalvonta"
                },
                "man_made/surveillance/camera": {
                    "name": "Valvontakamera"
                },
                "man_made/survey_point": {
                    "name": "Mittauspiste"
                },
                "man_made/torii": {
                    "name": "Torii"
                },
                "man_made/tower": {
                    "name": "Torni"
                },
                "man_made/tower/bell_tower": {
                    "name": "Kellotorni"
                },
                "man_made/tower/communication": {
                    "name": "Viestintätorni"
                },
                "man_made/tower/defensive": {
                    "name": "Vartiotorni"
                },
                "man_made/tower/minaret": {
                    "name": "Minareetti"
                },
                "man_made/tower/observation": {
                    "name": "Näkötorni"
                },
                "man_made/tunnel": {
                    "name": "Tunneli"
                },
                "man_made/wastewater_plant": {
                    "name": "Jätevedenpuhdistamo"
                },
                "man_made/water_tower": {
                    "name": "Vesitorni"
                },
                "man_made/water_well": {
                    "name": "Vesikaivo"
                },
                "man_made/water_works": {
                    "name": "Vesilaitos"
                },
                "man_made/watermill": {
                    "name": "Vesimylly"
                },
                "man_made/windmill": {
                    "name": "Tuulimylly"
                },
                "man_made/works": {
                    "name": "Tehdas"
                },
                "military/bunker": {
                    "name": "Sotilasbunkkeri"
                },
                "military/nuclear_explosion_site": {
                    "name": "Ydinräjäytyspaikka"
                },
                "military/office": {
                    "name": "Sotilastoimisto"
                },
                "military/trench": {
                    "name": "Juoksuhauta"
                },
                "military/bunker": {
                    "name": "Sotilasbunkkeri"
                },
                "military/nuclear_explosion_site": {
                    "name": "Ydinräjäytyspaikka"
                },
                "military/office": {
                    "name": "Sotilastoimisto"
                },
                "natural": {
                    "name": "Luonto"
                },
                "natural/bare_rock": {
                    "name": "Avokallio"
                },
                "natural/bay": {
                    "name": "Lahti"
                },
                "natural/beach": {
                    "name": "Ranta",
                    "terms": "uimaranta, hiekkaranta, uiminen, uima, uinti"
                },
                "natural/cape": {
                    "name": "Niemi"
                },
                "natural/cave_entrance": {
                    "name": "Luolan suuaukko"
                },
                "natural/cliff": {
                    "name": "Kallionjyrkänne",
                    "terms": "kallio, jyrkänne, kallioseinämä, seinämä, pystyseinämä, jyrkkä rinne, rinne, pudotus, mäki, penger, törmä, töyräs"
                },
                "natural/coastline": {
                    "name": "Rannikko",
                    "terms": "Rantaviiva"
                },
                "natural/fell": {
                    "name": "Tunturi"
                },
                "natural/glacier": {
                    "name": "Jäätikkö"
                },
                "natural/grassland": {
                    "name": "Preeria/ruohokenttä"
                },
                "natural/heath": {
                    "name": "Nummi"
                },
                "natural/mud": {
                    "name": "Muta"
                },
                "natural/peak": {
                    "name": "Vuorenhuippu",
                    "terms": "Huippu, Vuorenhuippu, Korkein kohta, Vuoren huippu"
                },
                "natural/reef": {
                    "name": "Riutta"
                },
                "natural/ridge": {
                    "name": "Harju",
                    "terms": "harju, reunamuodostuma, salpausselkä, harjanne, selänne, mäki"
                },
                "natural/saddle": {
                    "name": "Sola",
                    "terms": "kanjoni, rinne"
                },
                "natural/sand": {
                    "name": "Hiekka"
                },
                "natural/scree": {
                    "name": "Louhikko",
                    "terms": "kivikko, rakka, kivikasa, kasa, kivikumpu, maakasa, vyörylohkareikko, lohkareikko"
                },
                "natural/scrub": {
                    "name": "Pensaikko"
                },
                "natural/shingle": {
                    "name": "Kivikko"
                },
                "natural/spring": {
                    "name": "Lähde"
                },
                "natural/stone": {
                    "name": "Irtolohkare"
                },
                "natural/tree": {
                    "name": "Puu"
                },
                "natural/tree_row": {
                    "name": "Puurivi"
                },
                "natural/valley": {
                    "name": "Laakso"
                },
                "natural/volcano": {
                    "name": "Tulivuori"
                },
                "natural/water": {
                    "name": "Vesi"
                },
                "natural/water/basin": {
                    "name": "Allas"
                },
                "natural/water/canal": {
                    "name": "Kanava"
                },
                "natural/water/lake": {
                    "name": "Järvi",
                    "terms": "Järvi, Vesistö"
                },
                "natural/water/moat": {
                    "name": "Vallihauta"
                },
                "natural/water/pond": {
                    "name": "Lampi",
                    "terms": "Lampi, Lammikko, Lampare, Luoma"
                },
                "natural/water/reservoir": {
                    "name": "Tekojärvi"
                },
                "natural/water/river": {
                    "name": "Joentörmä"
                },
                "natural/water/stream": {
                    "name": "Puro"
                },
                "natural/water/wastewater": {
                    "name": "Jätevesiallas"
                },
                "natural/wetland": {
                    "name": "Kosteikko",
                    "terms": "suo, tulvametsä, soistuma"
                },
                "natural/wood": {
                    "name": "Luonnonvarainen metsä"
                },
                "noexit/yes": {
                    "name": "Ei uloskäyntiä"
                },
                "office": {
                    "name": "Toimisto",
                    "terms": "konttori, toimipaikka, liikehuoneisto, virasto"
                },
                "office/accountant": {
                    "name": "Tilintarkastustoimisto",
                    "terms": "kirjanpito, kirjanpitäjä, talous, toimisto, tilintarkastus, tilintarkastaja, tili, tilit, talous, raha"
                },
                "office/administrative": {
                    "name": "Kunnallishallinnon toimisto"
                },
                "office/adoption_agency": {
                    "name": "Adoptiotoimisto",
                    "terms": "lapsi, lapsen, lasten, adoptio, adoptointi, toimisto, konttori, viranomainen"
                },
                "office/advertising_agency": {
                    "name": "Mainostoimisto",
                    "terms": "markkinointi, mainonta, mainos, toimisto, konttori"
                },
                "office/architect": {
                    "name": "Arkkitehtitoimisto",
                    "terms": "arkkitehti, arkkitehtuuri, toimisto, konttori"
                },
                "office/association": {
                    "name": "Voittoa tavoittelematon järjestö"
                },
                "office/charity": {
                    "name": "Hyväntekeväisyysjärjestö"
                },
                "office/company": {
                    "name": "Yritystoimisto",
                    "terms": "yritys, yrittäjä, yhtiö, firma, oy, osakeyhtiö, kommandiittiyhtiö, tmi, toiminimi, analyytikko, edustusliike, finanssipalvelu, holdingyhtiö, henkilöstöyhtiö, isännöinti, isännöijä, jätehuoltoyhtiö, kahvipaahtamo, konsultti, konsultointi, koulutusyritys, kultaseppä, käännöstoimisto, liikenneyhtiö, taksiyritys, markkinatutkimus, meklari, muotoilu, musiikkistudio, pörssi, pörssiyhtiö, rakennusliike, rakentaja, treidaaja, yritysrahoitus, sijoitusyhtiö, sijoittaja, teollisuusyritys, uutistoimisto, vartiointiliike, viestintä, yritysviestintä, välittäjä"
                },
                "office/coworking": {
                    "name": "Yhteistyöskentelytila"
                },
                "office/diplomatic/consulate": {
                    "name": "Konsulaatti"
                },
                "office/diplomatic/embassy": {
                    "name": "Suurlähetystö"
                },
                "office/educational_institution": {
                    "name": "Koulutushallinnon toimisto",
                    "terms": "opetus, koulutus, hallinto, toimisto, konttori, koulu, oppilaitos"
                },
                "office/employment_agency": {
                    "name": "Työnvälitystoimisto",
                    "terms": "työ, työvoimatoimisto, työnvälitys, työnvälittäjä, työpaikka, työpaikat"
                },
                "office/energy_supplier": {
                    "name": "Energiayhtiö"
                },
                "office/estate_agent": {
                    "name": "Kiinteistönvälitystoimisto",
                    "terms": "kiinteistö, kiinteistönvälittäjä, välittäjä, välittäminen, välitys, asunto, asuminen, talo, talokauppa, myynti, vuokraus, vuokrata, vuokraaminen, toimisto"
                },
                "office/financial": {
                    "name": "Taloustoimisto"
                },
                "office/financial_advisor": {
                    "name": "Talousneuvonta"
                },
                "office/forestry": {
                    "name": "Metsätalousvirasto"
                },
                "office/foundation": {
                    "name": "Säätiö"
                },
                "office/government": {
                    "name": "Valtionhallinnon toimisto",
                    "terms": "valtio, valtion, osavaltio, osavaltion, lääni, läänin, seutu, seudullinen, valtiollinen, läänillinen, kunnan, toimisto, hallinto, hallitus"
                },
                "office/government/register_office": {
                    "name": "Maistraatti"
                },
                "office/government/tax": {
                    "name": "Verovirasto"
                },
                "office/guide": {
                    "name": "Turistiopastoimisto"
                },
                "office/insurance": {
                    "name": "Vakuutustoimisto",
                    "terms": "vakuutus, vakuutusyhtiö, vakuutukset, vakuutuksia"
                },
                "office/it": {
                    "name": "Informaatioteknologian toimisto"
                },
                "office/lawyer": {
                    "name": "Lakitoimisto",
                    "terms": "asianajotoimisto, asianajajatoimisto, asianajo, asianajaja, lakimies, juristi, toimisto, lakiasia, lakiasiaintoimisto"
                },
                "office/lawyer/notary": {
                    "name": "Asianajotoimisto"
                },
                "office/moving_company": {
                    "name": "Muuttoyhtiö",
                    "terms": "muutto, muuttaa, muuttofirma, firma, yhtiö, yritys"
                },
                "office/newspaper": {
                    "name": "Toimitus"
                },
                "office/ngo": {
                    "name": "Kansalaisjärjestö",
                    "terms": "kansalaisjärjestö, järjestö, kansanliike, kansanjärjestö, kansalaisjärjestötoimisto, toimisto, kolmas sektori, kolmannen sektorin, vapaaehtois"
                },
                "office/notary": {
                    "name": "Notaari"
                },
                "office/physician": {
                    "name": "Lääkäri"
                },
                "office/private_investigator": {
                    "name": "Yksityisetsivä"
                },
                "office/quango": {
                    "name": "Kansalaisjärjestön toimisto"
                },
                "office/religion": {
                    "name": "Uskonnollinen toimisto"
                },
                "office/research": {
                    "name": "Tutkimustoimisto"
                },
                "office/surveyor": {
                    "name": "Maanmittaustoimisto"
                },
                "office/tax_advisor": {
                    "name": "Veroneuvonta"
                },
                "office/telecommunication": {
                    "name": "Tietoliikennetoimisto"
                },
                "office/therapist": {
                    "name": "Terapia"
                },
                "office/travel_agent": {
                    "name": "Matkatoimisto"
                },
                "office/water_utility": {
                    "name": "Vesilaitos",
                    "terms": "vesipalvelu, vesihuoltolaitos, vesihuolto, vedenjakelu, vesiosuuskunta, vesikunta, viemäröintilaitos, vesi, toimisto"
                },
                "piste/downhill": {
                    "name": "Laskettelurinne/hiihtolatu",
                    "terms": "hiihto, laskettelu, latu, rinne, hiihtäminen, alppi, alppilajit, talvi, talviurheilu, lumetus, lumetettu, sukset, suksi, lauta, lumilauta"
                },
                "piste/hike": {
                    "name": "Talvivaellusreitti"
                },
                "piste/ice_skate": {
                    "name": "Luistelurata"
                },
                "piste/nordic": {
                    "name": "Hiihtolatu"
                },
                "piste/piste": {
                    "name": "Talviurheilulatu"
                },
                "piste/sled": {
                    "name": "Pulkkamäki",
                    "terms": "kelkkailu"
                },
                "piste/sleigh": {
                    "name": "Rekipolku"
                },
                "place": {
                    "name": "Paikka"
                },
                "place/city": {
                    "name": "Kaupunki",
                    "terms": "kaupunki, suurkaupunki, pääkaupunki"
                },
                "place/city_block": {
                    "name": "Kortteli"
                },
                "place/farm": {
                    "name": "Maatila"
                },
                "place/hamlet": {
                    "name": "Pikkukylä",
                    "terms": "kulmakunta, pieni kylä, sivukylä, kylä, paikkakunta, paikannimi, takamaa, seutu, naapurusto, taloryhmä, taajama, haja-asutus"
                },
                "place/island": {
                    "name": "Saari",
                    "terms": "Saari, Saareke, Luoto"
                },
                "place/islet": {
                    "name": "Luoto",
                    "terms": "pieni, saari, pieni saari, kari"
                },
                "place/isolated_dwelling": {
                    "name": "Yksittäinen asunto"
                },
                "place/locality": {
                    "name": "Paikkakunta"
                },
                "place/neighbourhood": {
                    "name": "Naapurusto"
                },
                "place/plot": {
                    "name": "Tontti"
                },
                "place/quarter": {
                    "name": "Alakeskus"
                },
                "place/square": {
                    "name": "Aukio"
                },
                "place/suburb": {
                    "name": "Kaupunginosa / lähiö"
                },
                "place/town": {
                    "name": "Pieni kaupunki",
                    "terms": "kunta, pienkaupunki, pieni kaupunki, keskikokoinen kaupunki"
                },
                "place/village": {
                    "name": "Kylä"
                },
                "playground": {
                    "name": "Leikkipuiston laite"
                },
                "playground/balance_beam": {
                    "name": "Nuorallakävely"
                },
                "playground/basket_swing": {
                    "name": "Korikeinu"
                },
                "playground/climbing_frame": {
                    "name": "Kiipeilyteline"
                },
                "playground/cushion": {
                    "name": "Pomppulinna"
                },
                "playground/rocker": {
                    "name": "Keinuhevonen"
                },
                "playground/roundabout": {
                    "name": "Karuselli"
                },
                "playground/sandpit": {
                    "name": "Hiekkalaatikko"
                },
                "playground/seesaw": {
                    "name": "Keinulauta"
                },
                "playground/slide": {
                    "name": "Liukumäki"
                },
                "playground/structure": {
                    "name": "Kiipeilyteline"
                },
                "playground/swing": {
                    "name": "Keinu"
                },
                "playground/zipwire": {
                    "name": "Vaijerirata"
                },
                "point": {
                    "name": "Paikkapiste"
                },
                "polling_station": {
                    "name": "Väliaikainen äänestyspaikka",
                    "terms": "äänestys, vaali, vaalit, äänestäminen, huoneisto, paikka, äänihuoneisto, vaalihuoneisto, uurna, äänestäjä"
                },
                "power": {
                    "name": "Sähkö"
                },
                "power/cable/underground": {
                    "name": "Maanalainen virtakaapeli",
                    "terms": "maan alla, pinnan, pinta, alla, alapuolinen, voima, virta, sähkö, johto, kaapeli"
                },
                "power/generator": {
                    "name": "Generaattori"
                },
                "power/generator/method/photovoltaic": {
                    "name": "Aurinkopaneeli"
                },
                "power/generator/source/hydro": {
                    "name": "Vesivoimala"
                },
                "power/generator/source/nuclear": {
                    "name": "Ydinreaktori"
                },
                "power/generator/source/wind": {
                    "name": "Tuulivoimala"
                },
                "power/line": {
                    "name": "Voimalinja"
                },
                "power/minor_line": {
                    "name": "Matalajännitelinja",
                    "terms": "sähköjohto, sähkölinja, sähkö, ilmajohto, jännite, hengenvaara, matalajännite"
                },
                "power/plant": {
                    "name": "Voimalaitosalue"
                },
                "power/pole": {
                    "name": "Voimalinjapylväs"
                },
                "power/sub_station": {
                    "name": "Sähköasema"
                },
                "power/substation": {
                    "name": "Sähköasema"
                },
                "power/switch": {
                    "name": "Virtakytkin"
                },
                "power/tower": {
                    "name": "Korkeajännitetorni"
                },
                "power/transformer": {
                    "name": "Muuntaja"
                },
                "public_transport/platform": {
                    "name": "Joukkoliikennelaituri"
                },
                "public_transport/platform/aerialway": {
                    "name": "Ilmaradan laituri"
                },
                "public_transport/platform/aerialway_point": {
                    "name": "Ilmaradan pysäkki/laituri"
                },
                "public_transport/platform/bus": {
                    "name": "Linja-autolaituri"
                },
                "public_transport/platform/bus_point": {
                    "name": "Linja-autopysäkki",
                    "terms": "bussipysäkki, linja-autopysäkki, bussikatos, pysähtymispaikka, bussin pysähtymispaikka, linja-auton pysähtymispaikka, pysäkki, pysäkkisyvänne"
                },
                "public_transport/platform/ferry": {
                    "name": "Laivalaituri"
                },
                "public_transport/platform/ferry_point": {
                    "name": "Laivapaikka/-matkustajalaituri"
                },
                "public_transport/platform/light_rail": {
                    "name": "Pikaraitiotielaituri"
                },
                "public_transport/platform/light_rail_point": {
                    "name": "Pikaraitiotiepysäkki/-laituri"
                },
                "public_transport/platform/subway": {
                    "name": "Metrolaituri"
                },
                "public_transport/platform/subway_point": {
                    "name": "Metrolaituri"
                },
                "public_transport/platform/train": {
                    "name": "Asemalaituri"
                },
                "public_transport/platform/train_point": {
                    "name": "Rautatiepysäkki/-laituri"
                },
                "public_transport/platform/tram": {
                    "name": "Katuraitiotielaituri"
                },
                "public_transport/platform/tram_point": {
                    "name": "Katuraitiotiepysäkki/-laituri"
                },
                "public_transport/platform/trolleybus": {
                    "name": "Johdinautolaituri"
                },
                "public_transport/platform/trolleybus_point": {
                    "name": "Johdinautopysäkki"
                },
                "public_transport/platform_point": {
                    "name": "Joukkoliikennepysäkki/-laituri"
                },
                "public_transport/station": {
                    "name": "Joukkoliikenneasema"
                },
                "public_transport/station_aerialway": {
                    "name": "Ilmaradan asema",
                    "terms": "ilmarata, köysirata, gondoli, hissi, asema, pysäkki, yläasema, ala-asema"
                },
                "public_transport/station_bus": {
                    "name": "Linja-autoasema/-terminaali"
                },
                "public_transport/station_ferry": {
                    "name": "Laivaterminaali"
                },
                "public_transport/station_light_rail": {
                    "name": "Pikaraitiotieasema"
                },
                "public_transport/station_monorail": {
                    "name": "Monorailasema"
                },
                "public_transport/station_subway": {
                    "name": "Metroasema"
                },
                "public_transport/station_train": {
                    "name": "Rautatieasema",
                    "terms": "juna, rautatie, rata, raide, asema, pysäkki"
                },
                "public_transport/station_train_halt": {
                    "name": "Seisake",
                    "terms": "juna, rautatie, rata, raide, asema, pysäkki"
                },
                "public_transport/station_tram": {
                    "name": "Katuraitiotieasema"
                },
                "public_transport/station_trolleybus": {
                    "name": "Johdinautoasema/-terminaali"
                },
                "public_transport/stop_area": {
                    "name": "Joukkoliikennealue"
                },
                "public_transport/stop_position": {
                    "name": "Joukkoliikenteen pysähtymiskohta"
                },
                "public_transport/stop_position_aerialway": {
                    "name": "Ilmaradan vaunun pysähtymiskohta",
                    "terms": "ilmarata, köysirata, gondoli, hissi, asema, pysäkki, yläasema, ala-asema"
                },
                "public_transport/stop_position_bus": {
                    "name": "Linja-auton pysähtymiskohta"
                },
                "public_transport/stop_position_ferry": {
                    "name": "Laivan pysähtymiskohta"
                },
                "public_transport/stop_position_light_rail": {
                    "name": "Pikaraitiovaunun pysähtymiskohta"
                },
                "public_transport/stop_position_monorail": {
                    "name": "Monorailin pysähtymiskohta"
                },
                "public_transport/stop_position_subway": {
                    "name": "Metrojunan pysähtymiskohta"
                },
                "public_transport/stop_position_train": {
                    "name": "Junan pysähtymiskohta",
                    "terms": "juna, rautatie, rata, raide, asema, pysäkki"
                },
                "public_transport/stop_position_tram": {
                    "name": "Katuraitiovaunun pysähtymiskohta"
                },
                "public_transport/stop_position_trolleybus": {
                    "name": "Johdinauton pysähtymiskohta"
                },
                "railway": {
                    "name": "Rautatie"
                },
                "railway/abandoned": {
                    "name": "Hylätty rautatie"
                },
                "railway/buffer_stop": {
                    "name": "Pysäytyspuskuri"
                },
                "railway/construction": {
                    "name": "Keskeneräinen rautatie"
                },
                "railway/crossing": {
                    "name": "Kävelyn ja pyöräilyn tasoristeys",
                    "terms": "tasoristeys, ylityspaikka, rautatie, radanylitys, jalankulku, pyöräily, jalan, pyörällä, pyörä, polkupyörä, polkupyörien, polkupyörän, pyörien, pyörän, suojatie"
                },
                "railway/derail": {
                    "name": "Raiteensulku"
                },
                "railway/disused": {
                    "name": "Käyttämätön rautatie"
                },
                "railway/funicular": {
                    "name": "Kiskoköysirata",
                    "terms": "funikulaari, köysihissi, gondoli, gondolihissi, hissi, rata, hissirata, köysirata"
                },
                "railway/halt": {
                    "name": "Seisake"
                },
                "railway/level_crossing": {
                    "name": "Moottoriajoneuvoliikenteen tasoristeys",
                    "terms": "tasoristeys, ylityspaikka, rautatie, radanylitys, ajoneuvo, tie, katu, moottoriajoneuvo, ajoneuvo, auto"
                },
                "railway/light_rail": {
                    "name": "Pikaraitiotie"
                },
                "railway/milestone": {
                    "name": "Rautatien kilometritolppa"
                },
                "railway/miniature": {
                    "name": "Pienoisrautatie"
                },
                "railway/monorail": {
                    "name": "Monorail"
                },
                "railway/narrow_gauge": {
                    "name": "Kapearaiteinen rautatie"
                },
                "railway/platform": {
                    "name": "Rautatielaituri"
                },
                "railway/rail": {
                    "name": "Rata"
                },
                "railway/rail/highspeed": {
                    "name": "Suurnopeusrata"
                },
                "railway/signal": {
                    "name": "Rautatieopastin",
                    "terms": "rautatie, juna, opastin, liikennevalo, signaali"
                },
                "railway/station": {
                    "name": "Rautatieasema"
                },
                "railway/subway": {
                    "name": "Metrorata"
                },
                "railway/subway_entrance": {
                    "name": "Metron sisäänkäynti"
                },
                "railway/switch": {
                    "name": "Rautatievaihde"
                },
                "railway/train_wash": {
                    "name": "Junapesula",
                    "terms": "veturi, vaunu, juna, pesu, pesukone, pesula"
                },
                "railway/tram": {
                    "name": "Katuraitiotie"
                },
                "railway/tram_stop": {
                    "name": "Katuraitiovaunun pysähtymiskohta"
                },
                "relation": {
                    "name": "Relaatio"
                },
                "route/ferry": {
                    "name": "Lauttareitti"
                },
                "seamark": {
                    "name": "Merimerkintä"
                },
                "seamark/buoy_lateral/green": {
                    "name": "Vihreä poiju"
                },
                "seamark/buoy_lateral/red": {
                    "name": "Punainen poiju"
                },
                "seamark/mooring": {
                    "name": "Veneenkiinnityspaikka"
                },
                "shop": {
                    "name": "Kauppa",
                    "terms": "myymälä, liike, market, marketti, puoti, putiikki, tavaratalo"
                },
                "shop/agrarian": {
                    "name": "Maataloustarvikeliike",
                    "terms": "maatila, maatalous, maa, myymälä, liike, kauppa, putiikki,"
                },
                "shop/alcohol": {
                    "name": "Alkoholimyymälä",
                    "terms": "viina, olut, viini, viinikellari, juoma"
                },
                "shop/anime": {
                    "name": "Animemyymälä",
                    "terms": "cosplay, anime, manga, pukeutuminen"
                },
                "shop/antiques": {
                    "name": "Antiikkiliike"
                },
                "shop/appliance": {
                    "name": "Kodinkonemyymälä",
                    "terms": "jääkaappi, pesukone, keittiö, liesi, pakastin, kuivausrumpu, kodinkone, kodinkoneet, myymälä, kauppa, liike"
                },
                "shop/art": {
                    "name": "Taideliike"
                },
                "shop/baby_goods": {
                    "name": "Vauvatarvikeliike",
                    "terms": "vauva, lapsi, vastasyntynyt, vauvatalo, lastenhoito, lapset, vauvat, vauvanhoito, hoito, lapsenhoito"
                },
                "shop/bag": {
                    "name": "Matkalaukkumyymälä",
                    "terms": "matkalaukku, matkatavara, laukku, kassi, säkki, kapsäkki, laukut, kassit, säkit, kapsäkit"
                },
                "shop/bakery": {
                    "name": "Leipomo"
                },
                "shop/bathroom_furnishing": {
                    "name": "Kylpyhuoneliike",
                    "terms": "kylpyhuone, kylpy, suihku, amme, sisustus, sisustaminen, pesuhuone, sauna"
                },
                "shop/beauty": {
                    "name": "Kauneushoitola"
                },
                "shop/beauty/nails": {
                    "name": "Manikyyri",
                    "terms": "kynsisalonki, kynsi, kynnet, kynsienhoito, kynnenhoito"
                },
                "shop/beauty/tanning": {
                    "name": "Rusketussalonki",
                    "terms": "solarium, rusketus, ruskettuminen, keinorusketus, tekorusketus"
                },
                "shop/bed": {
                    "name": "Vuodetarvikeliike",
                    "terms": "uni, peti, sänky, sängyn, sängyt, pedin, petivaatteet, lakana, peitto, tyyny, patja, nukkuminen, täkki, vuode, vuoteen, myymälä, kauppa, liike, puoti"
                },
                "shop/beverages": {
                    "name": "Viinakauppa"
                },
                "shop/bicycle": {
                    "name": "Pyöräliike",
                    "terms": "pyöräkauppa, pyöräliike, pyörän varaosa, pyörämyymälä, polkupyöräkauppa, polkupyöräliike, polkupyörän varaosa, polkupyörämyymälä, polkupyörä, pyörä"
                },
                "shop/boat": {
                    "name": "Venekauppa"
                },
                "shop/bookmaker": {
                    "name": "Kirjapaino"
                },
                "shop/books": {
                    "name": "Kirjakauppa"
                },
                "shop/boutique": {
                    "name": "Muotiliike"
                },
                "shop/butcher": {
                    "name": "Lihakauppa"
                },
                "shop/candles": {
                    "name": "Kynttiläkauppa"
                },
                "shop/cannabis": {
                    "name": "Kannabiskauppa"
                },
                "shop/car": {
                    "name": "Autokauppa"
                },
                "shop/car_parts": {
                    "name": "Varaosamyymälä",
                    "terms": "varaosa, korjaamo, auto, autot, autonkorjaus, autoliike"
                },
                "shop/car_repair": {
                    "name": "Autokorjaamo",
                    "terms": "autokorjaamo, korjaamo, autohuolto, huolto, katsastus, autokatsastus, auto, autot, autoliike"
                },
                "shop/caravan": {
                    "name": "Asuntovaunukauppa"
                },
                "shop/carpet": {
                    "name": "Mattokauppa"
                },
                "shop/charity": {
                    "name": "Hyväntekeväisyyskauppa"
                },
                "shop/cheese": {
                    "name": "Juustopuoti"
                },
                "shop/chemist": {
                    "name": "Apteekki-luontaistuotemyymälä",
                    "terms": "lääke, luontaislääkintä, terveys"
                },
                "shop/chocolate": {
                    "name": "Suklaapuoti"
                },
                "shop/clothes": {
                    "name": "Vaatekauppa",
                    "terms": "vaate, muoti, vaatetus, vaatteet, pukeutuminen, pukea, pukeutua, hm, h&m, hennes, mauritz, dressmann, lindex, kappahl, carlings, bikbok, bik bok, seppälä, aleksi13, aleksi 13,  cubus, ginatricot, gina, tricot, halonen, mango, zara, kauppa, liike, yritys, putiikki, myymälä, vaateliike, vaateyritys, vaatemyymälä"
                },
                "shop/clothes/underwear": {
                    "name": "Alusvaatekauppa"
                },
                "shop/coffee": {
                    "name": "Kahvikauppa"
                },
                "shop/computer": {
                    "name": "Tietokoneliike"
                },
                "shop/confectionery": {
                    "name": "Karkkipuoti"
                },
                "shop/convenience": {
                    "name": "Lähikauppa"
                },
                "shop/copyshop": {
                    "name": "Kopiointiliike",
                    "terms": "kopiokone, kopio, kopiointi, kopioida"
                },
                "shop/cosmetics": {
                    "name": "Kosmetiikkamyymälä"
                },
                "shop/craft": {
                    "name": "Käsityöliike"
                },
                "shop/curtain": {
                    "name": "Verhomyymälä",
                    "terms": "verho, kaihdin, verhot, kaihtimet, rullaverho, liukuverho, verhokauppa, verholiike"
                },
                "shop/dairy": {
                    "name": "Maitotuotemyymälä",
                    "terms": "maito, meijeri, maitotuote, maitoa, juusto, jogurtti, viili, piimä, jäätelö, lehmä"
                },
                "shop/deli": {
                    "name": "Deli"
                },
                "shop/department_store": {
                    "name": "Tavaratalo"
                },
                "shop/doityourself": {
                    "name": "Askartelukauppa"
                },
                "shop/dry_cleaning": {
                    "name": "Kuivapesula"
                },
                "shop/e-cigarette": {
                    "name": "Sähkösavukemyymälä",
                    "terms": "sähkötupakka, sähkötupakointi, etupakka, sähkörööki, kauppa, liike, myymälä, puoti, putiikki"
                },
                "shop/electronics": {
                    "name": "Elektroniikkamyymälä"
                },
                "shop/erotic": {
                    "name": "Erotiikkamyymälä",
                    "terms": "seksi, seksilelu, lelu, aikuinen, aikuisten, K18, porno, erotiikka, eroottinen, kauppa, liike, myymälä, putiikki"
                },
                "shop/erotic/lgbtq": {
                    "name": "Seksuaalivähemmistöjen erotiikkamyymälä"
                },
                "shop/fabric": {
                    "name": "Rakennusliike"
                },
                "shop/farm": {
                    "name": "Maatilan suoramyynti",
                    "terms": "tuotestandi, standi, ständi, esittely, tuote-esittely, tuote, tavara, esittelypiste, esittelyständi, esittelystandi"
                },
                "shop/fashion": {
                    "name": "Muotiliike"
                },
                "shop/fireplace": {
                    "name": "Takkamyymälä"
                },
                "shop/fishing": {
                    "name": "Kalastuskauppa"
                },
                "shop/fishmonger": {
                    "name": "Kalakauppa"
                },
                "shop/florist": {
                    "name": "Kukkakauppa"
                },
                "shop/frame": {
                    "name": "Kehystämö",
                    "terms": "kehys, kehykset, taulunkehys, taulunkehykset"
                },
                "shop/frozen_food": {
                    "name": "Pakasteruokakauppa"
                },
                "shop/fuel": {
                    "name": "Polttoainemyymälä",
                    "terms": "polttoainekauppa, polttoaineliike"
                },
                "shop/funeral_directors": {
                    "name": "Hautaustoimisto",
                    "terms": "hautajaiset, hautajaistoimisto, toimisto, vainaja"
                },
                "shop/furnace": {
                    "name": "Uunimyymälä"
                },
                "shop/furniture": {
                    "name": "Huonekaluliike"
                },
                "shop/games": {
                    "name": "Lautapeliliike",
                    "terms": "lautapeli,korttipeli,noppapeli,pelikauppa,live-roolipelaaminen,LARP,sotapeli,strategiapeli"
                },
                "shop/garden_centre": {
                    "name": "Puutarhamyymälä"
                },
                "shop/gas": {
                    "name": "Kaasupulloliike",
                    "terms": "kaasu, grilli, grillaus, kaasupullo, kauppa, myymälä, liike, jälleenmyynti, jälleenmyyjä, täyttö, kaasupullontäyttö"
                },
                "shop/general": {
                    "name": "Sekatavarakauppa",
                    "terms": "kyläkauppa"
                },
                "shop/gift": {
                    "name": "Lahjamyymälä"
                },
                "shop/greengrocer": {
                    "name": "Kasviskauppa",
                    "terms": "vihanneskauppias, vihannes, vihannekset, juures, juurekset, hedelmä, hedelmät, marja, marjat, kasvis, kasvikset"
                },
                "shop/hairdresser": {
                    "name": "Parturi-kampaamo",
                    "terms": "parturi, kampaaja, kampaamo, parturi-kampaamo, hiustenleikkuu, hiukset, hiusliike, hiusmyymälä, hiustenvärjäys, parranajo, parta"
                },
                "shop/hairdresser_supply": {
                    "name": "Hiustarvikemyymälä",
                    "terms": "parturi, kampaaja, kampaamo, parturi-kampaamo, hiustenleikkuu, hiukset, hiusliike, hiusmyymälä, hiustenvärjäys, parranajo, parta"
                },
                "shop/hardware": {
                    "name": "Rautakauppa"
                },
                "shop/health_food": {
                    "name": "Terveysravinnemyymälä"
                },
                "shop/hearing_aids": {
                    "name": "Kuuloapumyymälä",
                    "terms": "kuulo, kuuleminen, kuulovamma, kuulovammaisuus, vamma, vammaisuus, kuulokoje, huono kuulo"
                },
                "shop/herbalist": {
                    "name": "Luontaistuotemyymälä"
                },
                "shop/hifi": {
                    "name": "Hifimyymälä"
                },
                "shop/houseware": {
                    "name": "Kotitarvikekauppa"
                },
                "shop/hunting": {
                    "name": "Metsästyskauppa"
                },
                "shop/interior_decoration": {
                    "name": "Sisustusmyymälä",
                    "terms": "huonekalu, kalustus, kaluste, koriste, esine, kauppa, liike"
                },
                "shop/jewelry": {
                    "name": "Jalokiviliike"
                },
                "shop/kiosk": {
                    "name": "Kioski"
                },
                "shop/kitchen": {
                    "name": "Keittiöliike"
                },
                "shop/laundry": {
                    "name": "Pesula"
                },
                "shop/laundry/self_service": {
                    "name": "Itsepalvelupesula"
                },
                "shop/leather": {
                    "name": "Nahkaliike"
                },
                "shop/lighting": {
                    "name": "Valaisinkauppa"
                },
                "shop/locksmith": {
                    "name": "Lukkoliike",
                    "terms": "lukkoseppä, lukko, lukot, hälytys, valvonta, hälytin, hälyttimet, lukonavaus"
                },
                "shop/lottery": {
                    "name": "Veikkauspiste",
                    "terms": "lotto, veikkaus, vedonlyönti, lyödä vetoa, jokeri"
                },
                "shop/mall": {
                    "name": "Kauppakeskus",
                    "terms": "kauppakeskus, ostoskeskus, kauppakeskittymä, ostari"
                },
                "shop/massage": {
                    "name": "Hierontayritys"
                },
                "shop/medical_supply": {
                    "name": "Lääketarvikemyymälä"
                },
                "shop/military_surplus": {
                    "name": "Armeijan ylijäämämyymälä"
                },
                "shop/mobile_phone": {
                    "name": "Matkapuhelinmyymälä"
                },
                "shop/money_lender": {
                    "name": "Rahanlainausliike"
                },
                "shop/motorcycle": {
                    "name": "Moottoripyöräliike"
                },
                "shop/motorcycle_repair": {
                    "name": "Moottoripyöräkorjaamo"
                },
                "shop/music": {
                    "name": "Musiikkiliike"
                },
                "shop/musical_instrument": {
                    "name": "Instrumenttimyymälä",
                    "terms": "musiikki, soitin, soittimet, instrumentti, soittaminen, soitto"
                },
                "shop/newsagent": {
                    "name": "Lehtikoju"
                },
                "shop/nutrition_supplements": {
                    "name": "Lisäravinnemyymälä"
                },
                "shop/optician": {
                    "name": "Optikko",
                    "terms": "optikko, optiikko, optometristi, optometri, optometria, silmälasi, silmälasit, aurinkolasi, aurinkolasit, silmälasiliike"
                },
                "shop/organic": {
                    "name": "Luomumyymälä",
                    "terms": "luomu, luomuruoka, ympäristö, ympäristöystävällisyys, ruoka, ruokakauppa, luonnonmukainen"
                },
                "shop/outdoor": {
                    "name": "Ulkoilmamyymälä"
                },
                "shop/outpost": {
                    "name": "Verkkokaupan noutopiste"
                },
                "shop/paint": {
                    "name": "Maalikauppa",
                    "terms": "maalaaminen, maali, maalit, maalaus, rautakauppa, maalimyymälä, maaliliike"
                },
                "shop/pastry": {
                    "name": "Leipomokonditoria"
                },
                "shop/pawnbroker": {
                    "name": "Panttilainaamo"
                },
                "shop/perfumery": {
                    "name": "Hajusteliike",
                    "terms": "tuoksu, hajuste, hajuvesi, kauppa, myymälä, liike"
                },
                "shop/pet": {
                    "name": "Lemmikkiliike"
                },
                "shop/pet_grooming": {
                    "name": "Lemmikkihoitola"
                },
                "shop/photo": {
                    "name": "Valokuvausliike"
                },
                "shop/printer_ink": {
                    "name": "Tulostinmustemyymälä"
                },
                "shop/pyrotechnics": {
                    "name": "Ilotulitemyymälä",
                    "terms": "ilotulite, ilotulitus, raketti, kauppa, liike, myymälä, puoti, myyntipiste, uusi, vuosi, uusivuosi, raketin, raketinammunta"
                },
                "shop/radiotechnics": {
                    "name": "Elektroniikkakomponenttimyymälä",
                    "terms": "radio, elektroniikka, komponentti, tekninen, tekniikka, osa, osat, varaosa"
                },
                "shop/religion": {
                    "name": "Uskonnollinen myymälä",
                    "terms": "kristillinen, kauppa, hengellinen, henkinen"
                },
                "shop/rental": {
                    "name": "Vuokraamo"
                },
                "shop/scuba_diving": {
                    "name": "Sukellusliike",
                    "terms": "laitesukellus, sukellus, sukeltaminen, laitesukeltaminen, sukelluskauppa, sukellusliike"
                },
                "shop/seafood": {
                    "name": "Meriruokakauppa"
                },
                "shop/second_hand": {
                    "name": "Käytetyn tavaran kauppa",
                    "terms": "kirpputori, myymälä, liike, kauppa, second hand, käytetty, käytettyä, käytetyn, tavara, jälleenmyynti, vertaiskauppa, osto- ja myyntiliike"
                },
                "shop/sewing": {
                    "name": "Ompelutarvikeliike"
                },
                "shop/shoes": {
                    "name": "Kenkäkauppa"
                },
                "shop/sports": {
                    "name": "Urheiluliike",
                    "terms": "urheilu, kauppa, liike, putiikki, myymälä, urheilukauppa, urheilumyymälä, liikunta"
                },
                "shop/stationery": {
                    "name": "Toimistotarvikekauppa"
                },
                "shop/storage_rental": {
                    "name": "Varastonvuokrauspalvelu"
                },
                "shop/supermarket": {
                    "name": "Supermarketti"
                },
                "shop/tailor": {
                    "name": "Räätäliliike"
                },
                "shop/tattoo": {
                    "name": "Tatuointisalonki"
                },
                "shop/tea": {
                    "name": "Teekauppa"
                },
                "shop/ticket": {
                    "name": "Lipunmyyntipiste",
                    "terms": "lippupalvelu, lippu, liput, lippupiste, matkalippu, konserttilippu, tapahtumalippu, pääsylippu, pääsyliput"
                },
                "shop/tiles": {
                    "name": "Laattamyymälä"
                },
                "shop/tobacco": {
                    "name": "Tupakkapuoti"
                },
                "shop/toys": {
                    "name": "Lelukauppa"
                },
                "shop/travel_agency": {
                    "name": "Matkatoimisto"
                },
                "shop/tyres": {
                    "name": "Rengasliike"
                },
                "shop/vacant": {
                    "name": "Tyhjä liikehuoneisto"
                },
                "shop/vacuum_cleaner": {
                    "name": "Pölynimuriliike",
                    "terms": "pölynimuri, siivoaminen, siivous, imuri, pölynimuri, imurointi"
                },
                "shop/variety_store": {
                    "name": "Halpahalli",
                    "terms": "tokmanni, hintamyymälä, halpa, halpatalo, halpamyymälä, säästömyymälä, säästö, kauppa, myymälä, putiikki, liike"
                },
                "shop/video": {
                    "name": "Videovuokraamo"
                },
                "shop/video_games": {
                    "name": "Videopeliliike",
                    "terms": "konsoli, konsolipeli, pelikonsoli, xbox, playstation, nintendo, peli, pelaaminen, videopeli, pc, tietokone, tietotekniikka"
                },
                "shop/watches": {
                    "name": "Kellokauppa",
                    "terms": "kello, rannekello, myymälä, liike, kauppa, putiikki"
                },
                "shop/water": {
                    "name": "Juomavesikauppa"
                },
                "shop/water_sports": {
                    "name": "Vesiurheiluliike",
                    "terms": "uinti, uiminen, sukellus, sukeltaminen, laitesukellus, laitesukeltaminen, vesi, vesiurheilu, kauppa, liike, myymälä"
                },
                "shop/weapons": {
                    "name": "Aseliike",
                    "terms": "ase, pyssy, ampuma-ase, ampuminen, ammunta, starttipistooli, pistooli"
                },
                "shop/wholesale": {
                    "name": "Tukkukauppa"
                },
                "shop/window_blind": {
                    "name": "Kaihdinmyymälä",
                    "terms": "verho, ikkuna, ikkunaverho, ikkunakaihdin, kaihdin, verhot, kaihtimet, rullaverho, rullakaihdin, rullakaihtimet, rullaverhot"
                },
                "shop/wine": {
                    "name": "Viinikauppa"
                },
                "telecom/data_center": {
                    "name": "Palvelinkeskus",
                    "terms": "datakeskus,palvelin,tietoliikenne,it"
                },
                "tourism": {
                    "name": "Turismi"
                },
                "tourism/alpine_hut": {
                    "name": "Alppimaja",
                    "terms": "alppimaja, alppimökki, alppitalo, vuorimaja, vuoritalo, vuorimökki, vuoristomaja, vuoristomökki, vuoristotalo"
                },
                "tourism/apartment": {
                    "name": "Vierasmajoitus"
                },
                "tourism/aquarium": {
                    "name": "Akvaario"
                },
                "tourism/artwork": {
                    "name": "Taideteos",
                    "terms": "taideteos, patsas, veistos, taide, taiteellinen, teos, installaatio"
                },
                "tourism/artwork/bust": {
                    "name": "Rintakuva",
                    "terms": "pysti"
                },
                "tourism/artwork/graffiti": {
                    "name": "Katutaide"
                },
                "tourism/artwork/installation": {
                    "name": "Tilataideteos",
                    "terms": "installaatio"
                },
                "tourism/artwork/mural": {
                    "name": "Seinämaalaus"
                },
                "tourism/artwork/sculpture": {
                    "name": "Veistos"
                },
                "tourism/artwork/statue": {
                    "name": "Patsas"
                },
                "tourism/attraction": {
                    "name": "Turistikohde"
                },
                "tourism/camp_pitch": {
                    "name": "Leirintäalueen kenttä"
                },
                "tourism/camp_site": {
                    "name": "Leirintäalue",
                    "terms": "leiripaikka, karavaanialue, caravan park, matkailuvaunualue, telttailualue, camping"
                },
                "tourism/caravan_site": {
                    "name": "Asuntoautopysäköinti"
                },
                "tourism/chalet": {
                    "name": "Loma-asunto",
                    "terms": "kesämökki, lomamökki, mökki, asunto, talo, kesä, vapaa-ajan, vapaa-aika"
                },
                "tourism/gallery": {
                    "name": "Taidegalleria",
                    "terms": "taidenäyttely, taide, näyttely, näyttelytila, galleria, galleriatila, kokoelma, maalaus, valokuva"
                },
                "tourism/guest_house": {
                    "name": "Majatalo"
                },
                "tourism/hostel": {
                    "name": "Hostelli"
                },
                "tourism/hotel": {
                    "name": "Hotelli"
                },
                "tourism/information": {
                    "name": "Infopiste"
                },
                "tourism/information/board": {
                    "name": "Opastaulu",
                    "terms": "opastaulu, opaskartta, opaste, kartta, ilmoitustaulu, kiinteistötaulu, nimikilpi, aikataulu, bussi, juna, historia, luonto, kuulutukset"
                },
                "tourism/information/guidepost": {
                    "name": "Tienviitta"
                },
                "tourism/information/map": {
                    "name": "Kartta",
                    "terms": "opaskartta, maastokartta, topografia, katukartta, karttataulu, pohjapiirros, opastaulu, reittiohje, havainnekuva, kuva, grafiikka, taulu"
                },
                "tourism/information/office": {
                    "name": "Matkailuneuvonta",
                    "terms": "info, turismi, matkailu, turisti, neuvonta"
                },
                "tourism/information/terminal": {
                    "name": "Opastuspääte"
                },
                "tourism/motel": {
                    "name": "Motelli"
                },
                "tourism/museum": {
                    "name": "Museo"
                },
                "tourism/picnic_site": {
                    "name": "Piknikpuisto"
                },
                "tourism/theme_park": {
                    "name": "Huvipuisto",
                    "terms": "teemapuisto, huvipuisto, elämyspuisto, huvilaite"
                },
                "tourism/viewpoint": {
                    "name": "Näköalapaikka"
                },
                "tourism/wilderness_hut": {
                    "name": "Autiotupa",
                    "terms": "tupa, kota, mökki, maja, kämppä, kammi, pirtti, autiotupa, vuokra, vuokraus, varaus, kota, erä, erämaa, eräkämppä, yö, yöpaikka, yöpymispaikka, leiripaikka, retki, vaellus, luonto, metsä"
                },
                "tourism/zoo": {
                    "name": "Eläintarha",
                    "terms": "eläinpuisto, kotieläinpiha"
                },
                "traffic_calming": {
                    "name": "Hidaste",
                    "terms": "hidastetöyssy, töyssy, kumpare, kumpu, raita, hidastus, hidaste, korotettu, korotus"
                },
                "traffic_calming/bump": {
                    "name": "Voimakas hidastustöyssy"
                },
                "traffic_calming/chicane": {
                    "name": "Hidasteshikaani"
                },
                "traffic_calming/choker": {
                    "name": "Kavennettu tie"
                },
                "traffic_calming/cushion": {
                    "name": "Hidastetyyny"
                },
                "traffic_calming/dip": {
                    "name": "Hidastekuoppa"
                },
                "traffic_calming/hump": {
                    "name": "Lievä hidastustöyssy"
                },
                "traffic_calming/island": {
                    "name": "Saareke"
                },
                "traffic_calming/rumble_strip": {
                    "name": "Väristysviivahidaste"
                },
                "traffic_calming/table": {
                    "name": "Korotettu risteys"
                },
                "traffic_sign": {
                    "name": "Liikennemerkki"
                },
                "traffic_sign/city_limit": {
                    "name": "Taajamaliikennemerkki"
                },
                "traffic_sign/city_limit_vertex": {
                    "name": "Taajamaliikennemerkki"
                },
                "traffic_sign/maxspeed": {
                    "name": "Nopeusrajoitusliikennemerkki"
                },
                "traffic_sign/maxspeed_vertex": {
                    "name": "Nopeusrajoitusliikennemerkki"
                },
                "traffic_sign_vertex": {
                    "name": "Liikennemerkki"
                },
                "type/boundary": {
                    "name": "Raja"
                },
                "type/boundary/administrative": {
                    "name": "Hallinnollinen raja"
                },
                "type/multipolygon": {
                    "name": "Monikulmiot"
                },
                "type/public_transport/stop_area_group": {
                    "name": "Joukkoliikennealueiden ryhmä"
                },
                "type/restriction": {
                    "name": "Rajoitus"
                },
                "type/restriction/no_left_turn": {
                    "name": "Ei saa kääntyä vasemmalle"
                },
                "type/restriction/no_right_turn": {
                    "name": "Ei saa kääntyä oikealle"
                },
                "type/restriction/no_straight_on": {
                    "name": "Ei saa ajaa suoraan"
                },
                "type/restriction/no_u_turn": {
                    "name": "Ei saa tehdä U-käännöstä"
                },
                "type/restriction/only_left_turn": {
                    "name": "Kääntyminen vain vasemmalle"
                },
                "type/restriction/only_right_turn": {
                    "name": "Kääntyminen vain oikealle"
                },
                "type/restriction/only_straight_on": {
                    "name": "Pakollinen ajosuunta suoraan"
                },
                "type/restriction/only_u_turn": {
                    "name": "Vain u-käännökset"
                },
                "type/route": {
                    "name": "Reitti",
                    "terms": "matkareitti, rengasreitti, lenkki, kulkuohjeet, ohjaus, reititys, navigointi, kurssi, traili"
                },
                "type/route/bicycle": {
                    "name": "Pyöräilyreitti"
                },
                "type/route/bus": {
                    "name": "Linja-autolinja",
                    "terms": "linja-autolinja, linja-autoreitti, bussireitti, bussilinja"
                },
                "type/route/detour": {
                    "name": "Kiertotie"
                },
                "type/route/ferry": {
                    "name": "Lauttareitti"
                },
                "type/route/foot": {
                    "name": "Kävelyreitti"
                },
                "type/route/hiking": {
                    "name": "Vaellusreitti",
                    "terms": "vaellus, patikointi, patikka, maasto, retkeily, samoilu, reitti"
                },
                "type/route/horse": {
                    "name": "Ratsastusreitti"
                },
                "type/route/light_rail": {
                    "name": "Pikaraitiotielinja"
                },
                "type/route/pipeline": {
                    "name": "Putkilinja"
                },
                "type/route/piste": {
                    "name": "Hiihtoreitti",
                    "terms": "latu, latureitti, talviurheilu, reitistö, hiihtolenkki, hiihtäminen"
                },
                "type/route/power": {
                    "name": "Voimalinja"
                },
                "type/route/road": {
                    "name": "Tiereitti"
                },
                "type/route/subway": {
                    "name": "Metroreitti"
                },
                "type/route/train": {
                    "name": "Junareitti"
                },
                "type/route/tram": {
                    "name": "Katuraitiolinja"
                },
                "type/route_master": {
                    "name": "Pääreitti"
                },
                "type/site": {
                    "name": "Ryhmä"
                },
                "type/waterway": {
                    "name": "Vesireitti"
                },
                "waterway": {
                    "name": "Vesiväylä"
                },
                "waterway/boatyard": {
                    "name": "Telakka"
                },
                "waterway/canal": {
                    "name": "Kanava"
                },
                "waterway/dam": {
                    "name": "Pato"
                },
                "waterway/ditch": {
                    "name": "Oja"
                },
                "waterway/dock": {
                    "name": "Telakka",
                    "terms": "laiva, laivanrakennus, laivateollisuus, teollisuus, rakentaminen, kuivatelakka, laivatelakka"
                },
                "waterway/drain": {
                    "name": "Viemäri"
                },
                "waterway/fuel": {
                    "name": "Venehuoltoasema",
                    "terms": "veneily, vene, laiva, polttoaine, polttoneste, bensiini, diesel, tankkaus, tankkaaminen, vesi, järvi, meri, alus"
                },
                "waterway/lock_gate": {
                    "name": "Sulkuportti"
                },
                "waterway/river": {
                    "name": "Joki"
                },
                "waterway/riverbank": {
                    "name": "Joentörmä"
                },
                "waterway/sanitary_dump_station": {
                    "name": "Veneiden jäteveden tyhjennyspiste",
                    "terms": "jätevesi, WC, satama, vene, veneily, lika, likavesi, vesi, viemäri, viemärivesi, jäte, jätteet, tyhjentää, tyhjennys, poisto, poistaa, tyhjentäminen"
                },
                "waterway/stream": {
                    "name": "Puro"
                },
                "waterway/stream_intermittent": {
                    "name": "Ajoittainen virta"
                },
                "waterway/water_point": {
                    "name": "Veneen vesipiste",
                    "terms": "vesi, vettä, veden, vedentäyttö, täyttö, täyttäminen, vene, laiva, veneily, purjevene, moottorivene"
                },
                "waterway/waterfall": {
                    "name": "Vesiputous"
                },
                "waterway/weir": {
                    "name": "Pato"
                }
            }
        },
        "imagery": {
            "Bing": {
                "description": "Satelliitti- ja ilmakuvat",
                "name": "Bing-ilmakuvat"
            },
            "EsriWorldImagery": {
                "attribution": {
                    "text": "Käyttöehdot ja palaute"
                },
                "description": "Kansainväliset Esri-satelliittikuvat",
                "name": "Kansainväliset Esri-satelliittikuvat"
            },
            "EsriWorldImageryClarity": {
                "attribution": {
                    "text": "Käyttöehdot ja palaute"
                },
                "description": "Esrin arkistokuvat voivat olla oletustaustakuvaa selkeämpiä ja tarkempia.",
                "name": "Kansainväliset Esri-satelliittikuvat (Clarity)"
            },
            "MAPNIK": {
                "attribution": {
                    "text": "© OpenStreetMapin tekijät, CC-BY-SA"
                },
                "description": "OpenStreetMapin oletuskarttanäkymä",
                "name": "OpenStreetMap (Perinteinen)"
            },
            "Mapbox": {
                "attribution": {
                    "text": "Käyttöehdot ja palaute"
                },
                "description": "Satelliitti- ja ilmakuvat",
                "name": "Mapbox-satelliittikuvat"
            },
            "Maxar-Premium": {
                "attribution": {
                    "text": "Käyttöehdot ja palaute"
                },
                "name": "Maxar Premium -ilmakuvat (beta)"
            },
            "Maxar-Standard": {
                "attribution": {
                    "text": "Käyttöehdot ja palaute"
                },
                "name": "Maxar Standard -ilmakuvat (beta)"
            },
            "OSM_Inspector-Addresses": {
                "attribution": {
                    "text": "© OpenStreetMapin tekijät, CC-BY-SA"
                },
                "name": "OSM-tarkastaja: Osoitteet"
            },
            "OSM_Inspector-Geometry": {
                "attribution": {
                    "text": "© Geofabrik GmbH, OpenStreetMapin tekijät, CC-BY-SA"
                },
                "name": "OSM tarkastaja: Geometria"
            },
            "OSM_Inspector-Highways": {
                "attribution": {
                    "text": "© OpenStreetMapin tekijät, CC-BY-SA"
                },
                "name": "OSM Tarkastajat: Valtatiet"
            },
            "OSM_Inspector-Multipolygon": {
                "attribution": {
                    "text": "© OpenStreetMapin tekijät, CC-BY-SA"
                },
                "name": "OSM Tarkastajat: Alueet"
            },
            "OSM_Inspector-Places": {
                "attribution": {
                    "text": "© OpenStreetMapin tekijät, CC-BY-SA"
                },
                "name": "OSM Tarkastajat: Paikat"
            },
            "OSM_Inspector-Routing": {
                "attribution": {
                    "text": "© OpenStreetMapin tekijät, CC-BY-SA"
                },
                "name": "OSM Tarkastajat: Reitit"
            },
            "OSM_Inspector-Tagging": {
                "attribution": {
                    "text": "© OpenStreetMapin tekijät, CC-BY-SA"
                },
                "name": "OSM Tarkastajat: Tagit"
            },
            "US-TIGER-Roads-2014": {
                "description": "Suurennostasolla 16 ja sitä lähempänä käytetään Yhdysvaltain väestönlaskentaviranomaisen kartta-aineistoa. Kauempana näytetään vain muutokset vuodelta 2006 pois lukien jo OpenStreetMapiin yhdistetyt muutokset.",
                "name": "TIGER Roads 2014"
            },
            "US-TIGER-Roads-2017": {
                "description": "Keltainen = Tekijänoikeudeton kartta-aineisto Yhdysvaltain väestönlaskentaviranomaiselta. Punainen = Aineisto ei löydy OpenStreetMapista",
                "name": "TIGER Roads 2017"
            },
            "US_Forest_Service_roads_overlay": {
                "description": "Valtatie: Vihreä kehys = luokittelematon. Ruskea kehys = track. Pinta: gravel = vaaleanruskea täyttö, asfaltti = musta, pinnoitettu = harmaa, ground =white, concrete = blue, grass = green. Seasonal = white bars"
            },
            "Waymarked_Trails-Cycling": {
                "attribution": {
                    "text": "© waymarkedtrails.org, OpenStreetMapin tekijät, CC by-SA 3.0"
                },
                "name": "Waymarked Trails: Pyöräily"
            },
            "Waymarked_Trails-Hiking": {
                "attribution": {
                    "text": "© waymarkedtrails.org, OpenStreetMapin tekijät, CC by-SA 3.0"
                },
                "name": "Waymarked Trails: Vaellus"
            },
            "Waymarked_Trails-MTB": {
                "attribution": {
                    "text": "© waymarkedtrails.org, OpenStreetMapin tekijät, CC by-SA 3.0"
                },
                "name": "Waymarked Trails: Maastopyöräily"
            },
            "Waymarked_Trails-Skating": {
                "attribution": {
                    "text": "© waymarkedtrails.org, OpenStreetMapin tekijät, CC by-SA 3.0"
                },
                "name": "Waymarked Trails: Luistelu"
            },
            "Waymarked_Trails-Winter_Sports": {
                "attribution": {
                    "text": "© waymarkedtrails.org, OpenStreetMapin tekijät, CC by-SA 3.0"
                },
                "name": "Waymarked Trails: Talviurheilu"
            },
            "basemap.at": {
                "attribution": {
                    "text": "basemap.at"
                },
                "description": "Itävallan taustakartta, Itävallan hallinnon tietoihin pohjautuva.",
                "name": "basemap.at"
            },
            "basemap.at-orthofoto": {
                "attribution": {
                    "text": "basemap.at"
                },
                "name": "basemap.at-ortokuva"
            },
            "helsingborg-orto": {
                "description": "Public domain -ortokuvat Helsingborgin kunnasta vuodelta 2016",
                "name": "Helsingborgin ortokuva"
            },
            "kalmar-orto-2014": {
                "description": "Ortokuvat Kalmarin kunnan pohjoisrannikosta vuodelta 2014",
                "name": "Pohjois-Kalmarin ortokuva 2016"
            },
            "kalmar-orto-2016": {
                "description": "Ortokuvat Kalmarin kunnan etelärannikosta vuodelta 2016",
                "name": "Etelä-Kalmarin ortokuva 2016"
            },
            "kalmar-orto-2018": {
                "description": "Ortokuvat Kalmarin kunnan taajama-alueista vuodelta 2018",
                "name": "Kalmarin taajaman ortokuva 2018"
            },
            "kelkkareitit": {
                "description": "Kelkkareitit.fi-moottorikelkkareitit Pohjoismaissa",
                "name": "Pohjoismaiset moottorikelkkareitit"
            },
            "lantmateriet-orto1960": {
                "attribution": {
                    "text": "© Ruotsin maanmittauslaitos, CC0"
                },
                "description": "Mosaiikkiortokuva Ruotsista vuosilta 1955–1965. Aineistossa saattaa olla myös uudempia ja vanhempia kuvia.",
                "name": "Ruotsin maanmittauslaitoksen historiallinen ortokuva 1960"
            },
            "lantmateriet-orto1975": {
                "attribution": {
                    "text": "© Ruotsin maanmittauslaitos, CC0"
                },
                "description": "Mosaiikkiortokuva Ruotsista vuosilta 1970–1980, keskeneräinen",
                "name": "Ruotsin maanmittauslaitoksen historiallinen ortokuva 1975"
            },
            "lantmateriet-topowebb": {
                "attribution": {
                    "text": "© Ruotsin maanmittauslaitos, CC0"
                }
            },
            "linkoping-orto": {
                "description": "Avoimen datan ortokuvat Linköpingin kunnasta vuodelta 2010",
                "name": "Linköpingin ortokuva"
            },
            "mapbox_locator_overlay": {
                "attribution": {
                    "text": "Käyttöehdot ja palaute"
                },
                "description": "Näyttää merkittävimmät karttakohteet kauas loitonnettaessa",
                "name": "Karkean sijainnin lisänäkymä"
            },
            "openpt_map": {
                "attribution": {
                    "text": "© OpenStreetMapin tekijät, CC-BY-SA"
                },
                "name": "OpenPT-kartta (lisäkartta)"
            },
            "osm-gps": {
                "attribution": {
                    "text": "© OpenStreetMapin tekijät"
                },
                "description": "OpenStreetMapiin tallennetut julkiset GPS-jäljet",
                "name": "OpenStreetMapin GPS-jäljet"
            },
            "osm-mapnik-black_and_white": {
                "attribution": {
                    "text": "© OpenStreetMapin tekijät, CC-BY-SA"
                },
                "name": "OpenStreetMap (oletusnäkymä mustavalkoisena)"
            },
            "osm-mapnik-german_style": {
                "attribution": {
                    "text": "© OpenStreetMapin tekijät, CC-BY-SA"
                },
                "name": "OpenStreetMap (saksalainen tyyli)"
            },
            "osmse-ekonomiska": {
                "attribution": {
                    "text": "© Lantmäteriet"
                },
                "description": "Digitoitu talouskartta vuosilta 1950–1980",
                "name": "Ruotsin maanmittauslaitoksen talouskartta 1950–1980"
            },
            "qa_no_address": {
                "attribution": {
                    "text": "Simon Poole, aineisto ©OpenStreetMapin tekijät"
                },
                "name": "QA Ei osoitetta"
            },
            "skobbler": {
                "attribution": {
                    "text": "© Karttakuvat: skobbler Kartta-aineisto: OpenStreetMapin tekijät"
                }
            },
            "skoterleder": {
                "description": "Moottorikelkkareitit",
                "name": "Ruotsin moottorikelkkareitit"
            },
            "stockholm-orto": {
                "attribution": {
                    "text": "© Tukholman kunta, CC0"
                },
                "name": "Tukholman ortokuva"
            },
            "tf-cycle": {
                "attribution": {
                    "text": "Kartat © Thunderforest, Aineisto © OpenStreetMapin tekijät"
                },
                "name": "Thunderforest OpenCycleMap"
            },
            "tf-landscape": {
                "attribution": {
                    "text": "Kartat © Thunderforest, Aineisto © OpenStreetMapin tekijät"
                },
                "name": "Thunderforest-maisema"
            },
            "trafikverket-baninfo": {
                "attribution": {
                    "text": "© Liikennevirasto, CC0"
                },
                "description": "Ruotsin rataverkko sivuraiteineen",
                "name": "Liikenneviraston rataverkko"
            },
            "trafikverket-baninfo-option": {
                "attribution": {
                    "text": "© Trafikverket, CC0"
                },
                "description": "Ruotsin rataverkko mukautettavilla asetusvalinnoilla",
                "name": "Ruotsin liikenneviraston rataverkon asetukset"
            },
            "trafikverket-vagnat": {
                "attribution": {
                    "text": "© Ruotsin liikennevirasto, CC0"
                },
                "description": "Ruotsin kansallinen tiestötietokanta",
                "name": "Ruotsin liikenneviraston tieverkko"
            },
            "trafikverket-vagnat-extra": {
                "attribution": {
                    "text": "© Ruotsin liikennevirasto, CC0"
                },
                "description": "Ruotsin kansallinen tiestötietokanta laajennettuna: valtatienumerointi, hidasteet, pysähdysalueet, linja-autopysäkit, sillat, tunnelit ja liikenteenvalvontakamerat",
                "name": "Ruotsin liikenneviraston laajennettu tieverkko"
            },
            "trafikverket-vagnat-navn": {
                "attribution": {
                    "text": "© Ruotsin liikennevirasto, CC0"
                },
                "description": "Ruotsin kansallisen tiestötietokannan nimistö",
                "name": "Ruotsin liikenneviraston kadunnimikartta"
            },
            "trafikverket-vagnat-option": {
                "attribution": {
                    "text": "© Ruotsin liikennevirasto, CC0"
                },
                "description": "Ruotsin kansallinen tiestötietokanta mukautettavilla asetusvalinnoilla",
                "name": "Ruotsin liikenneviraston tieverkon asetukset"
            }
        },
        "community": {
            "osm-gh-twitter": {
                "description": "Seuraa Twitter-tiliämme osoitteessa {url}"
            },
            "OSM-BGD-facebook": {
                "name": "OpenStreetMap Bangladesh",
                "description": "Paranna Bangladeshin OpenStreetMapia"
            },
            "OSM-India-facebook": {
                "description": "Paranna Intian OpenStreetMapia"
            },
            "fi-forum": {
                "name": "OpenStreetMap Suomen keskustelualue",
                "description": "OpenStreetMap Suomen keskustelualue verkossa"
            },
            "fi-irc": {
                "name": "OpenStreetMap Suomen irc-kanava",
                "description": "Osallistu #osm-fi-kanavalle osoitteessa irc.oftc.net (portti 6667)"
            },
            "fi-mailinglist": {
                "name": "Talk-fi-sähköpostituslista",
                "description": "Talk-fi on Suomen OSM-yhteisön virallinen sähköpostituslista"
            },
            "de-mailinglist": {
                "description": "Talk-de on Saksan OSM-yhteisön virallinen sähköpostituslista"
            },
            "it-mailinglist": {
                "description": "Talk-it on Italian OSM-yhteisön virallinen sähköpostituslista"
            },
            "it-twitter": {
                "description": "Seuraa Twitter-tiliämme osoitteessa {url}"
            },
            "osm-se": {
                "description": "OSM-palvelut ja -neuvonta Ruotsin paikallisyhteisölle"
            },
            "se-facebook": {
                "name": "OpenStreetMap Ruotsi Facebookissa",
                "description": "OpenStreetMap Ruotsin Facebook-sivu"
            },
            "se-forum": {
                "name": "OpenStreetMap Ruotsin keskustelualue verkossa",
                "description": "OpenStreetMap Ruotsin keskustelualue verkossa"
            },
            "se-irc": {
                "name": "OpenStreetMap Ruotsin irc-kanava "
            },
            "se-mailinglist": {
                "description": "OpenStreetMapin postituslista avointa keskustelua varten"
            },
            "se-twitter": {
                "name": "OpenStreetMap Ruotsi Twitterissä"
            },
            "PHXGeo-twitter": {
                "description": "Seuraa Twitter-tiliämme osoitteessa {url}"
            },
            "OSM-AR-twitter": {
                "description": "Seuraa Twitter-tiliämme osoitteessa {url}"
            },
            "OSM-br-twitter": {
                "description": "Seuraa Twitter-tiliämme osoitteessa {url}"
            },
            "OSM-CL-twitter": {
                "description": "Seuraa Twitter-tiliämme osoitteessa {url}"
            },
            "OSM-CO-twitter": {
                "description": "Seuraa Twitter-tiliämme osoitteessa {url}"
            },
            "OSM-PE-twitter": {
                "description": "Seuraa Twitter-tiliämme osoitteessa {url}"
            },
            "OSM-Facebook": {
                "name": "OpenStreetMap Facebookissa",
                "description": "Pysy ajan tasalla tuoreimmista OpenStreetMap-uutisista tykkäämällä meistä Facebookissa."
            },
            "OSM-help": {
                "description": "Hanki vastauksia kysymyksiisi OpenStreetMapin yhteisön ylläpitämällä vastausfoorumilla."
            },
            "OSM-Reddit": {
                "name": "OpenStreetMap Redditissä",
                "description": "/r/openstreetmap/ on näppärä tapa oppia lisää OpenStreetMapista. Kysy mitä tahansa!"
            },
            "OSM-Twitter": {
                "description": "Seuraa Twitter-tiliämme osoitteessa {url}"
            },
            "OSMF": {
                "name": "OpenStreetMap-säätiö",
                "description": "OSMF on Iso-Britanniasta toimiva voittoa tavoittelematon, OpenStreetMapin toimintaa edistävä säätiö"
            }
        }
    }
}<|MERGE_RESOLUTION|>--- conflicted
+++ resolved
@@ -3091,12 +3091,9 @@
                 "liaison": {
                     "label": "Tyyppi"
                 },
-<<<<<<< HEAD
-=======
                 "line_attachment": {
                     "label": "Langan liitostyyppi"
                 },
->>>>>>> 770ab139
                 "lit": {
                     "label": "Valaistus"
                 },
@@ -3430,9 +3427,6 @@
                 "polling_station": {
                     "label": "Äänestyspaikka"
                 },
-                "polling_station": {
-                    "label": "Äänestyspaikka"
-                },
                 "population": {
                     "label": "Asukasmäärä"
                 },
@@ -3635,7 +3629,7 @@
                     "placeholder": "2, 4, 6..."
                 },
                 "second_hand": {
-                    "label": "Käytetyn tavaran kauppa",
+                    "label": "Myy käytettyjä",
                     "options": {
                         "no": "Ei",
                         "only": "Ainoastaan",
@@ -4149,15 +4143,12 @@
                     "name": "Helikopterikenttä",
                     "terms": "helikopterikenttä, helikopteri"
                 },
-<<<<<<< HEAD
-=======
                 "aeroway/holding_position": {
                     "name": "Lentokoneen pysähtymiskohta"
                 },
                 "aeroway/jet_bridge": {
                     "name": "Matkustajasilta"
                 },
->>>>>>> 770ab139
                 "aeroway/parking_position": {
                     "name": "Lentokoneen pysäköintikohta"
                 },
@@ -4381,12 +4372,9 @@
                 "amenity/fast_food/fish_and_chips": {
                     "name": "Fish & Chips -pikaruokaravintola"
                 },
-<<<<<<< HEAD
-=======
                 "amenity/fast_food/hot_dog": {
                     "name": "Hot Dog -pikaruokaravintola"
                 },
->>>>>>> 770ab139
                 "amenity/fast_food/ice_cream": {
                     "name": "Jäätelöpikaruokaravintola"
                 },
@@ -4539,12 +4527,9 @@
                 },
                 "amenity/place_of_worship/christian/jehovahs_witness": {
                     "name": "Jehovan todistajien valtakunnansali"
-<<<<<<< HEAD
-=======
                 },
                 "amenity/place_of_worship/christian/quaker": {
                     "name": "Kveekarien kokoontumistila"
->>>>>>> 770ab139
                 },
                 "amenity/place_of_worship/hindu": {
                     "name": "Hindutemppeli",
@@ -4579,14 +4564,8 @@
                     "name": "Pysyvä äänestyspaikka",
                     "terms": "äänestys, vaali, vaalit, äänestäminen, huoneisto, paikka, äänihuoneisto, vaalihuoneisto, uurna, äänestäjä"
                 },
-<<<<<<< HEAD
-                "amenity/post_box": {
-                    "name": "Postilaatikko",
-                    "terms": "postilaatikko, postinlähetys, oranssi laatikko, kirjeenlähetys, posti, kirje, itella"
-=======
                 "amenity/post_depot": {
                     "name": "Postinlajittelukeskus"
->>>>>>> 770ab139
                 },
                 "amenity/post_office": {
                     "name": "Postitoimisto",
@@ -5567,13 +5546,6 @@
                 "highway/crossing/unmarked": {
                     "name": "Merkitsemätön suojatie"
                 },
-<<<<<<< HEAD
-                "highway/crossing/zebra": {
-                    "name": "Maalattu suojatie"
-                },
-                "highway/crossing/zebra-raised": {
-                    "name": "Maalattu ja korotettu suojatie"
-=======
                 "highway/crossing/unmarked-raised": {
                     "name": "Merkitsemätön suojatie korokkeella"
                 },
@@ -5582,7 +5554,6 @@
                 },
                 "highway/crossing/zebra-raised": {
                     "name": "Merkitty ja korotettu suojatie"
->>>>>>> 770ab139
                 },
                 "highway/cycleway": {
                     "name": "Pyörätie"
@@ -5594,11 +5565,7 @@
                     "name": "Pyörätien jatke"
                 },
                 "highway/cycleway/crossing/marked": {
-<<<<<<< HEAD
-                    "name": "Maalattu pyörätien jatke",
-=======
                     "name": "Merkitty pyörätien jatke",
->>>>>>> 770ab139
                     "terms": "pyörätie,suojatie"
                 },
                 "highway/cycleway/crossing/unmarked": {
@@ -5618,14 +5585,10 @@
                     "name": "Suojatie"
                 },
                 "highway/footway/marked": {
-<<<<<<< HEAD
-                    "name": "Maalattu suojatie"
-=======
                     "name": "Merkitty suojatie"
                 },
                 "highway/footway/marked-raised": {
                     "name": "Merkitty ja korotettu suojatie"
->>>>>>> 770ab139
                 },
                 "highway/footway/sidewalk": {
                     "name": "Jalkakäytävä"
@@ -5633,12 +5596,9 @@
                 "highway/footway/unmarked": {
                     "name": "Merkitsemätön suojatie"
                 },
-<<<<<<< HEAD
-=======
                 "highway/footway/unmarked-raised": {
                     "name": "Merkitsemätön ja korotettu suojatie"
                 },
->>>>>>> 770ab139
                 "highway/footway/zebra": {
                     "name": "Merkitty suojatie"
                 },
@@ -6400,12 +6360,9 @@
                 "man_made/storage_tank/water": {
                     "name": "Vesisäiliö"
                 },
-<<<<<<< HEAD
-=======
                 "man_made/street_cabinet": {
                     "name": "Katukaappi"
                 },
->>>>>>> 770ab139
                 "man_made/surveillance": {
                     "name": "Valvontakamera",
                     "terms": "kamera, valvonta, poliisi, turva, turvallisuus, turvakamera, nauhoittava, tallentava, kameravalvonta"
@@ -6473,15 +6430,6 @@
                 "military/trench": {
                     "name": "Juoksuhauta"
                 },
-                "military/bunker": {
-                    "name": "Sotilasbunkkeri"
-                },
-                "military/nuclear_explosion_site": {
-                    "name": "Ydinräjäytyspaikka"
-                },
-                "military/office": {
-                    "name": "Sotilastoimisto"
-                },
                 "natural": {
                     "name": "Luonto"
                 },
@@ -6724,6 +6672,10 @@
                 },
                 "office/physician": {
                     "name": "Lääkäri"
+                },
+                "office/political_party": {
+                    "name": "Puoluetoimisto",
+                    "terms": "politiikka, politiikko, poliittinen, puolue, hallinto, toimisto"
                 },
                 "office/private_investigator": {
                     "name": "Yksityisetsivä"
