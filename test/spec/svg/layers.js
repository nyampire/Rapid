--- conflicted
+++ resolved
@@ -26,20 +26,16 @@
     it('creates default data layers', function () {
         container.call(iD.svgLayers(projection, context));
         var nodes = container.selectAll('svg .data-layer').nodes();
-        expect(nodes.length).to.eql(8);
+        expect(nodes.length).to.eql(9);
         expect(d3.select(nodes[0]).classed('data-layer-osm')).to.be.true;
-<<<<<<< HEAD
-        expect(d3.select(nodes[1]).classed('data-layer-gpx')).to.be.true;
-        expect(d3.select(nodes[2]).classed('data-layer-mvt')).to.be.true;
-=======
         expect(d3.select(nodes[1]).classed('data-layer-notes')).to.be.true;
         expect(d3.select(nodes[2]).classed('data-layer-gpx')).to.be.true;
->>>>>>> 694cc608
-        expect(d3.select(nodes[3]).classed('data-layer-streetside')).to.be.true;
-        expect(d3.select(nodes[4]).classed('data-layer-mapillary-images')).to.be.true;
-        expect(d3.select(nodes[5]).classed('data-layer-mapillary-signs')).to.be.true;
-        expect(d3.select(nodes[6]).classed('data-layer-openstreetcam-images')).to.be.true;
-        expect(d3.select(nodes[7]).classed('data-layer-debug')).to.be.true;
+        expect(d3.select(nodes[3]).classed('data-layer-mvt')).to.be.true;
+        expect(d3.select(nodes[4]).classed('data-layer-streetside')).to.be.true;
+        expect(d3.select(nodes[5]).classed('data-layer-mapillary-images')).to.be.true;
+        expect(d3.select(nodes[6]).classed('data-layer-mapillary-signs')).to.be.true;
+        expect(d3.select(nodes[7]).classed('data-layer-openstreetcam-images')).to.be.true;
+        expect(d3.select(nodes[8]).classed('data-layer-debug')).to.be.true;
     });
 
 });