export { validationAlmostJunction } from './almost_junction';
export { validationCloseNodes } from './close_nodes';
export { validationCrossingWays } from './crossing_ways';
export { validationDisconnectedWay } from './disconnected_way';
export { validationFormatting } from './invalid_format';
export { validationHelpRequest } from './help_request';
export { validationImpossibleOneway } from './impossible_oneway';
export { validationIncompatibleSource } from './incompatible_source';
export { validationMaprules } from './maprules';
export { validationMismatchedGeometry } from './mismatched_geometry';
export { validationMissingRole } from './missing_role';
export { validationMissingTag } from './missing_tag';
export { validationOutdatedTags } from './outdated_tags';
export { validationPrivateData } from './private_data';
<<<<<<< HEAD
export { validationShortRoad } from './short_road';
export { validationTagSuggestsArea } from './tag_suggests_area';
export { validationYShapedConnection } from './y_shaped_connection';
=======
export { validationSuspiciousName } from './suspicious_name';
>>>>>>> 770ab139
export { validationUnsquareWay } from './unsquare_way';<|MERGE_RESOLUTION|>--- conflicted
+++ resolved
@@ -12,11 +12,7 @@
 export { validationMissingTag } from './missing_tag';
 export { validationOutdatedTags } from './outdated_tags';
 export { validationPrivateData } from './private_data';
-<<<<<<< HEAD
 export { validationShortRoad } from './short_road';
-export { validationTagSuggestsArea } from './tag_suggests_area';
 export { validationYShapedConnection } from './y_shaped_connection';
-=======
 export { validationSuspiciousName } from './suspicious_name';
->>>>>>> 770ab139
 export { validationUnsquareWay } from './unsquare_way';