import _cloneDeep from 'lodash-es/cloneDeep';
import _debounce from 'lodash-es/debounce';
import _each from 'lodash-es/each';
import _find from 'lodash-es/find';
import _forOwn from 'lodash-es/forOwn';
import _isObject from 'lodash-es/isObject';
import _isString from 'lodash-es/isString';

import { dispatch as d3_dispatch } from 'd3-dispatch';
import { json as d3_json } from 'd3-request';
import { select as d3_select } from 'd3-selection';

import {
    t,
    currentLocale,
    addTranslation,
    setLocale
} from '../util/locale';

import { coreHistory } from './history';

import {
    dataLocales,
    dataEn
} from '../../data';

import { geoRawMercator } from '../geo/raw_mercator';
import { modeSelect } from '../modes/select';
import { presetIndex } from '../presets';

import {
    rendererBackground,
    rendererFeatures,
    rendererMap
} from '../renderer';

import { services } from '../services';
import { uiInit } from '../ui/init';
import { utilDetect } from '../util/detect';

import {
    utilCallWhenIdle,
    utilRebind
} from '../util';


export var areaKeys = {};

export function setAreaKeys(value) {
    areaKeys = value;
}


export function coreContext() {
    var context = {};
<<<<<<< HEAD
    context.version = '2.8.2';
=======
    context.version = '2.9.0';
>>>>>>> 30c7f7db

    // create a special translation that contains the keys in place of the strings
    var tkeys = _cloneDeep(dataEn);
    var parents = [];

    function traverser(v, k, obj) {
        parents.push(k);
        if (_isObject(v)) {
            _forOwn(v, traverser);
        } else if (_isString(v)) {
            obj[k] = parents.join('.');
        }
        parents.pop();
    }

    _forOwn(tkeys, traverser);
    addTranslation('_tkeys_', tkeys);

    addTranslation('en', dataEn);
    setLocale('en');

    var dispatch = d3_dispatch('enter', 'exit', 'change');

    // https://github.com/openstreetmap/iD/issues/772
    // http://mathiasbynens.be/notes/localstorage-pattern#comment-9
    var storage;
    try { storage = localStorage; } catch (e) {}  // eslint-disable-line no-empty
    storage = storage || (function() {
        var s = {};
        return {
            getItem: function(k) { return s[k]; },
            setItem: function(k, v) { s[k] = v; },
            removeItem: function(k) { delete s[k]; }
        };
    })();

    context.storage = function(k, v) {
        try {
            if (arguments.length === 1) return storage.getItem(k);
            else if (v === null) storage.removeItem(k);
            else storage.setItem(k, v);
        } catch (e) {
            // localstorage quota exceeded
            /* eslint-disable no-console */
            if (typeof console !== 'undefined') console.error('localStorage quota exceeded');
            /* eslint-enable no-console */
        }
    };


    /* Straight accessors. Avoid using these if you can. */
    var ui, connection, history;
    context.ui = function() { return ui; };
    context.connection = function() { return connection; };
    context.history = function() { return history; };


    /* Connection */
    context.preauth = function(options) {
        if (connection) {
            connection.switch(options);
        }
        return context;
    };

    context.loadTiles = utilCallWhenIdle(function(projection, dimensions, callback) {
        var cid;
        function done(err, result) {
            if (connection.getConnectionId() !== cid) {
                if (callback) callback({ message: 'Connection Switched', status: -1 });
                return;
            }
            if (!err) history.merge(result.data, result.extent);
            if (callback) callback(err, result);
        }
        if (connection && context.editable()) {
            cid = connection.getConnectionId();
            connection.loadTiles(projection, dimensions, done);
        }
    });

    context.loadEntity = function(entityId, callback) {
        var cid;
        function done(err, result) {
            if (connection.getConnectionId() !== cid) {
                if (callback) callback({ message: 'Connection Switched', status: -1 });
                return;
            }
            if (!err) history.merge(result.data, result.extent);
            if (callback) callback(err, result);
        }
        if (connection) {
            cid = connection.getConnectionId();
            connection.loadEntity(entityId, done);
        }
    };

    context.zoomToEntity = function(entityId, zoomTo) {
        if (zoomTo !== false) {
            this.loadEntity(entityId, function(err, result) {
                if (err) return;
                var entity = _find(result.data, function(e) { return e.id === entityId; });
                if (entity) { map.zoomTo(entity); }
            });
        }

        map.on('drawn.zoomToEntity', function() {
            if (!context.hasEntity(entityId)) return;
            map.on('drawn.zoomToEntity', null);
            context.on('enter.zoomToEntity', null);
            context.enter(modeSelect(context, [entityId]));
        });

        context.on('enter.zoomToEntity', function() {
            if (mode.id !== 'browse') {
                map.on('drawn.zoomToEntity', null);
                context.on('enter.zoomToEntity', null);
            }
        });
    };

    var minEditableZoom = 16;
    context.minEditableZoom = function(_) {
        if (!arguments.length) return minEditableZoom;
        minEditableZoom = _;
        if (connection) {
            connection.tileZoom(_);
        }
        return context;
    };


    /* History */
    var inIntro = false;
    context.inIntro = function(_) {
        if (!arguments.length) return inIntro;
        inIntro = _;
        return context;
    };

    context.save = function() {
        // no history save, no message onbeforeunload
        if (inIntro || d3_select('.modal').size()) return;

        var canSave;
        if (mode && mode.id === 'save') {
            canSave = false;
        } else {
            canSave = context.selectedIDs().every(function(id) {
                var entity = context.hasEntity(id);
                return entity && !entity.isDegenerate();
            });
        }

        if (canSave) {
            history.save();
        }
        if (history.hasChanges()) {
            return t('save.unsaved_changes');
        }
    };


    /* Graph */
    context.hasEntity = function(id) {
        return history.graph().hasEntity(id);
    };
    context.entity = function(id) {
        return history.graph().entity(id);
    };
    context.childNodes = function(way) {
        return history.graph().childNodes(way);
    };
    context.geometry = function(id) {
        return context.entity(id).geometry(history.graph());
    };


    /* Modes */
    var mode;
    context.mode = function() {
        return mode;
    };
    context.enter = function(newMode) {
        if (mode) {
            mode.exit();
            dispatch.call('exit', this, mode);
        }

        mode = newMode;
        mode.enter();
        dispatch.call('enter', this, mode);
    };

    context.selectedIDs = function() {
        if (mode && mode.selectedIDs) {
            return mode.selectedIDs();
        } else {
            return [];
        }
    };
    context.activeID = function() {
        return mode && mode.activeID && mode.activeID();
    };


    /* Behaviors */
    context.install = function(behavior) {
        context.surface().call(behavior);
    };
    context.uninstall = function(behavior) {
        context.surface().call(behavior.off);
    };


    /* Copy/Paste */
    var copyIDs = [], copyGraph;
    context.copyGraph = function() { return copyGraph; };
    context.copyIDs = function(_) {
        if (!arguments.length) return copyIDs;
        copyIDs = _;
        copyGraph = history.graph();
        return context;
    };


    /* Background */
    var background;
    context.background = function() { return background; };


    /* Features */
    var features;
    context.features = function() { return features; };
    context.hasHiddenConnections = function(id) {
        var graph = history.graph(),
            entity = graph.entity(id);
        return features.hasHiddenConnections(entity, graph);
    };


    /* Presets */
    var presets;
    context.presets = function() { return presets; };


    /* Map */
    var map;
    context.map = function() { return map; };
    context.layers = function() { return map.layers; };
    context.surface = function() { return map.surface; };
    context.editable = function() { return map.editable(); };
    context.surfaceRect = function() {
        return map.surface.node().getBoundingClientRect();
    };


    /* Debug */
    var debugFlags = {
        tile: false,        // tile boundaries
        collision: false,   // label collision bounding boxes
        imagery: false,     // imagery bounding polygons
        community: false,   // community bounding polygons
        imperial: false,    // imperial (not metric) bounding polygons
        driveLeft: false,   // driveLeft bounding polygons
        target: false       // touch targets
    };
    context.debugFlags = function() {
        return debugFlags;
    };
    context.setDebug = function(flag, val) {
        if (arguments.length === 1) val = true;
        debugFlags[flag] = val;
        dispatch.call('change');
        return context;
    };
    context.getDebug = function(flag) {
        return flag && debugFlags[flag];
    };


    /* Container */
    var container = d3_select(document.body);
    context.container = function(_) {
        if (!arguments.length) return container;
        container = _;
        container.classed('id-container', true);
        return context;
    };
    var embed;
    context.embed = function(_) {
        if (!arguments.length) return embed;
        embed = _;
        return context;
    };


    /* Assets */
    var assetPath = '';
    context.assetPath = function(_) {
        if (!arguments.length) return assetPath;
        assetPath = _;
        return context;
    };

    var assetMap = {};
    context.assetMap = function(_) {
        if (!arguments.length) return assetMap;
        assetMap = _;
        return context;
    };

    context.asset = function(_) {
        var filename = assetPath + _;
        return assetMap[filename] || filename;
    };

    context.imagePath = function(_) {
        return context.asset('img/' + _);
    };


    /* locales */
    // `locale` variable contains a "requested locale".
    // It won't become the `currentLocale` until after loadLocale() is called.
    var locale, localePath;

    context.locale = function(loc, path) {
        if (!arguments.length) return currentLocale;
        locale = loc;
        localePath = path;
        return context;
    };

    context.loadLocale = function(callback) {
        if (locale && locale !== 'en' && dataLocales.hasOwnProperty(locale)) {
            localePath = localePath || context.asset('locales/' + locale + '.json');
            d3_json(localePath, function(err, result) {
                if (!err) {
                    addTranslation(locale, result[locale]);
                    setLocale(locale);
                    utilDetect(true);
                }
                if (callback) {
                    callback(err);
                }
            });
        } else {
            if (locale) {
                setLocale(locale);
                utilDetect(true);
            }
            if (callback) {
                callback();
            }
        }
    };


    /* reset (aka flush) */
    context.reset = context.flush = function() {
        context.debouncedSave.cancel();
        _each(services, function(service) {
            if (service && typeof service.reset === 'function') {
                service.reset(context);
            }
        });
        features.reset();
        history.reset();
        return context;
    };


    /* Init */

    context.projection = geoRawMercator();
    context.curtainProjection = geoRawMercator();

    locale = utilDetect().locale;
    if (locale && !dataLocales.hasOwnProperty(locale)) {
        locale = locale.split('-')[0];
    }

    history = coreHistory(context);
    context.graph = history.graph;
    context.changes = history.changes;
    context.intersects = history.intersects;

    // Debounce save, since it's a synchronous localStorage write,
    // and history changes can happen frequently (e.g. when dragging).
    context.debouncedSave = _debounce(context.save, 350);
    function withDebouncedSave(fn) {
        return function() {
            var result = fn.apply(history, arguments);
            context.debouncedSave();
            return result;
        };
    }

    context.perform = withDebouncedSave(history.perform);
    context.replace = withDebouncedSave(history.replace);
    context.pop = withDebouncedSave(history.pop);
    context.overwrite = withDebouncedSave(history.overwrite);
    context.undo = withDebouncedSave(history.undo);
    context.redo = withDebouncedSave(history.redo);

    ui = uiInit(context);

    connection = services.osm;
    background = rendererBackground(context);
    features = rendererFeatures(context);
    presets = presetIndex();

    map = rendererMap(context);
    context.mouse = map.mouse;
    context.extent = map.extent;
    context.pan = map.pan;
    context.zoomIn = map.zoomIn;
    context.zoomOut = map.zoomOut;
    context.zoomInFurther = map.zoomInFurther;
    context.zoomOutFurther = map.zoomOutFurther;
    context.redrawEnable = map.redrawEnable;

    _each(services, function(service) {
        if (service && typeof service.init === 'function') {
            service.init(context);
        }
    });

    background.init();
    features.init();
    presets.init();
    areaKeys = presets.areaKeys();


    return utilRebind(context, dispatch, 'on');
}<|MERGE_RESOLUTION|>--- conflicted
+++ resolved
@@ -53,11 +53,7 @@
 
 export function coreContext() {
     var context = {};
-<<<<<<< HEAD
-    context.version = '2.8.2';
-=======
     context.version = '2.9.0';
->>>>>>> 30c7f7db
 
     // create a special translation that contains the keys in place of the strings
     var tkeys = _cloneDeep(dataEn);
