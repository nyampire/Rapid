import { dispatch as d3_dispatch } from 'd3-dispatch';
import { gpx } from '@tmcw/togeojson';
import { Extent } from '@id-sdk/math';
import { utilQsString, utilStringQs } from '@id-sdk/util';

import { localizer, t } from '../core/localizer';
import { services } from '../services';
import { utilRebind } from '../util';


export function coreRapidContext(context) {
  const dispatch = d3_dispatch('task_extent_set');
  let _rapidContext = {};
<<<<<<< HEAD
  _rapidContext.version = '2.00-alpha.3.3';
=======
  _rapidContext.version = '1.1.9';
>>>>>>> 32ea5d16
  _rapidContext.showPowerUser = context.initialHashParams.poweruser === 'true';

  function distinct(value, index, self) {
    return self.indexOf(value) === index;
  }


  /* Task extents */
  let _taskExtent;
  let _isTaskBoundsRect;

  _rapidContext.setTaskExtentByGpxData = function(gpxData) {
    const dom = (new DOMParser()).parseFromString(gpxData, 'text/xml');
    const gj = gpx(dom);
    const lineStringCount = gj.features.reduce((accumulator, currentValue) =>  {
      return accumulator + (currentValue.geometry.type === 'LineString' ? 1 : 0);
    }, 0);

    if (gj.type === 'FeatureCollection') {
      let minlat, minlon, maxlat, maxlon;

      gj.features.forEach(f => {
        if (f.geometry.type === 'Point') {
          const lon = f.geometry.coordinates[0];
          const lat = f.geometry.coordinates[1];
          if (minlat === undefined || lat < minlat) minlat = lat;
          if (minlon === undefined || lon < minlon) minlon = lon;
          if (maxlat === undefined || lat > maxlat) maxlat = lat;
          if (maxlon === undefined || lon > maxlon) maxlon = lon;

        } else if (f.geometry.type === 'LineString' && lineStringCount === 1) {
          const lats = f.geometry.coordinates.map(f => f[0]);
          const lngs = f.geometry.coordinates.map(f => f[1]);
          const uniqueLats = lats.filter(distinct);
          const uniqueLngs = lngs.filter(distinct);
          let eachLatHas2Lngs = true;

          uniqueLats.forEach(lat => {
            const lngsForThisLat = f.geometry.coordinates
              .filter(coord => coord[0] === lat)   // Filter the coords to the ones with this lat
              .map(coord => coord[1])              // Make an array of lngs that associate with that lat
              .filter(distinct);                   // Finally, filter for uniqueness

            if (lngsForThisLat.length !== 2) {
              eachLatHas2Lngs = false;
            }
          });
          // Check for exactly two unique latitudes, two unique longitudes,
          // and that each latitude was associated with exactly 2 longitudes,
          if (uniqueLats.length === 2 && uniqueLngs.length === 2 && eachLatHas2Lngs) {
            _isTaskBoundsRect = true;
          } else {
            _isTaskBoundsRect = false;
          }
        }
      });

      _taskExtent = new Extent([minlon, minlat], [maxlon, maxlat]);
      dispatch.call('task_extent_set');
    }
  };

  _rapidContext.getTaskExtent = () => _taskExtent;

  _rapidContext.isTaskRectangular = () => (!!_taskExtent && _isTaskBoundsRect);


  /* Sources */
  _rapidContext.sources = new Set();


  /* Colors */
  const RAPID_MAGENTA = '#da26d3';
  const COLORS = [
    '#ff0000',  // red
    '#ffa500',  // orange
    '#ffd700',  // gold
    '#00ff00',  // lime
    '#00ffff',  // cyan
    '#1e90ff',  // dodgerblue
    '#da26d3',  // rapid magenta
    '#ffc0cb',  // pink
    '#d3d3d3',  // lightgray
    '#faf0e6'   // linen
  ];
  _rapidContext.colors = () => COLORS;


  /* Available datasets */
  let _datasets = {};
  _rapidContext.datasets = () => _datasets;


  _rapidContext.init = () => {
    localizer.ensureLoaded()
      .then(() => {
        _datasets = {
          // setup the built-in datasets
          'fbRoads': {
            id: 'fbRoads',
            beta: false,
            added: true,         // whether it should appear in the list
            enabled: false,      // whether the user has checked it on
            conflated: true,
            service: 'fbml',
            color: RAPID_MAGENTA,
            label: t('rapid_feature_toggle.fbRoads.label'),
            license_markdown: t('rapid_feature_toggle.fbRoads.license_markdown')
          },
          'msBuildings': {
            id: 'msBuildings',
            beta: false,
            added: true,         // whether it should appear in the list
            enabled: false,      // whether the user has checked it on
            conflated: true,
            service: 'fbml',
            color: RAPID_MAGENTA,
            label: t('rapid_feature_toggle.msBuildings.label'),
            license_markdown: t('rapid_feature_toggle.msBuildings.license_markdown')
          }
        };

        // Parse enabled datasets from url hash
        let enabled = context.initialHashParams.datasets || '';
        if (!context.initialHashParams.hasOwnProperty('datasets')) {
          let hash = utilStringQs(window.location.hash);
          enabled = hash.datasets = 'fbRoads,msBuildings';  // assign default
          if (!window.mocha) {
            window.location.replace('#' + utilQsString(hash, true));  // update hash
          }
        }

        let toLoad = new Set();
        enabled.split(',').forEach(id => {
          id = id.trim();
          if (_datasets[id]) {
            _datasets[id].enabled = true;
          } else {  // not a known dataset, we will need to look for it in esri
            toLoad.add(id);
          }
        });

        // Load any datasets from esri that aren't known to us
        const service = services.esriData;
        if (!service || !toLoad.size) return;

        service.loadDatasets()
          .then(results => {
            toLoad.forEach(id => {
              const d = results[id];
              if (!d) return;  // dataset with requested id not found, fail silently

              // *** Code here is copied from `rapid_view_manage_datasets.js` `toggleDataset()` ***
              service.loadLayer(d.id);   // start fetching layer info (the mapping between attributes and tags)

              const isBeta = d.groupCategories.some(cat => cat.toLowerCase() === '/categories/preview');
              const isBuildings = d.groupCategories.some(cat => cat.toLowerCase() === '/categories/buildings');
              const nextColor = Object.keys(_datasets).length % COLORS.length;

              let dataset = {
                id: d.id,
                beta: isBeta,
                added: true,       // whether it should appear in the list
                enabled: true,     // whether the user has checked it on
                conflated: false,
                service: 'esri',
                color: COLORS[nextColor],
                label: d.title,
                license_markdown: t('rapid_feature_toggle.esri.license_markdown')
              };

              if (d.extent) {
                dataset.extent = new Extent(d.extent[0], d.extent[1]);
              }

              // Test running building layers through FBML conflation service
              if (isBuildings) {
                dataset.conflated = true;
                dataset.service = 'fbml';
              }

              _datasets[d.id] = dataset;  // add it
            });
          });

      });
  };

  /* reset any state here */
  _rapidContext.reset = () => {
    _rapidContext.sources = new Set();
  };


  return utilRebind(_rapidContext, dispatch, 'on');
}<|MERGE_RESOLUTION|>--- conflicted
+++ resolved
@@ -11,11 +11,7 @@
 export function coreRapidContext(context) {
   const dispatch = d3_dispatch('task_extent_set');
   let _rapidContext = {};
-<<<<<<< HEAD
-  _rapidContext.version = '2.00-alpha.3.3';
-=======
-  _rapidContext.version = '1.1.9';
->>>>>>> 32ea5d16
+  _rapidContext.version = '2.00-beta';
   _rapidContext.showPowerUser = context.initialHashParams.poweruser === 'true';
 
   function distinct(value, index, self) {
