--- conflicted
+++ resolved
@@ -299,15 +299,8 @@
         return map;
     }
 
-<<<<<<< HEAD
-
-    var timeoutId;
-    function queueRedraw() {
-        timeoutId = setTimeout(function() { redraw(); }, 750);
-    }
-=======
+
     var queueRedraw = _.debounce(redraw, 750);
->>>>>>> 1ce1119d
 
 
     function pointLocation(p) {
