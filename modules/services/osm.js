--- conflicted
+++ resolved
@@ -621,11 +621,7 @@
         } else {
             var url = urlroot + path;
             var controller = new AbortController();
-<<<<<<< HEAD
-            d3_xml(url, { signal: controller.signal, credentials: credentialsMode })
-=======
             d3_json(url, { signal: controller.signal })
->>>>>>> 4ed6f231
                 .then(function(data) {
                     done(null, data);
                 })
