iD.Connection = function(context) {

    var event = d3.dispatch('auth', 'load'),
        url = 'http://www.openstreetmap.org',
        connection = {},
        user = {},
<<<<<<< HEAD
        version,
        presetData = iD.presetData(),
=======
>>>>>>> 2ebc9381
        keys,
        inflight = {},
        loadedTiles = {},
        oauth = iD.OAuth(context).url(url),
        ndStr = 'nd',
        tagStr = 'tag',
        memberStr = 'member',
        nodeStr = 'node',
        wayStr = 'way',
        relationStr = 'relation';

    function changesetUrl(changesetId) {
        return url + '/browse/changeset/' + changesetId;
    }

    function bboxUrl(b) {
        return url + '/api/0.6/map?bbox=' + [b[0][0],b[1][1],b[1][0],b[0][1]];
    }

    function bboxFromAPI(box, tile, callback) {
        function done(err, parsed) {
             loadedTiles[tile.toString()] = true;
             delete inflight[tile.toString()];
             callback(err, parsed);
         }
         inflight[tile.toString()] = loadFromURL(bboxUrl(box), done);
    }

    function loadFromURL(url, callback) {
        function done(dom) {
            return callback(null, parse(dom));
        }
        return d3.xml(url).get().on('load', done);
    }

    function getNodes(obj) {
        var elems = obj.getElementsByTagName(ndStr),
            nodes = new Array(elems.length);
        for (var i = 0, l = elems.length; i < l; i++) {
            nodes[i] = 'n' + elems[i].attributes.ref.nodeValue;
        }
        return nodes;
    }

    function getTags(obj) {
        var elems = obj.getElementsByTagName(tagStr),
            tags = {};
        for (var i = 0, l = elems.length; i < l; i++) {
            var attrs = elems[i].attributes;
            tags[attrs.k.nodeValue] = attrs.v.nodeValue;
        }
        return tags;
    }

    function getMembers(obj) {
        var elems = obj.getElementsByTagName(memberStr),
            members = new Array(elems.length);
        for (var i = 0, l = elems.length; i < l; i++) {
            var attrs = elems[i].attributes;
            members[i] = {
                id: attrs.type.nodeValue[0] + attrs.ref.nodeValue,
                type: attrs.type.nodeValue,
                role: attrs.role.nodeValue
            };
        }
        return members;
    }

    var parsers = {
        node: function nodeData(obj) {
            var attrs = obj.attributes;
            return new iD.Node({
                id: iD.Entity.id.fromOSM(nodeStr, attrs.id.nodeValue),
                loc: [parseFloat(attrs.lon.nodeValue), parseFloat(attrs.lat.nodeValue)],
                version: attrs.version.nodeValue,
                changeset: attrs.changeset.nodeValue,
                user: attrs.user.nodeValue,
                uid: attrs.uid.nodeValue,
                visible: attrs.visible.nodeValue,
                timestamp: attrs.timestamp.nodeValue,
                tags: getTags(obj)
            });
        },

        way: function wayData(obj) {
            var attrs = obj.attributes;
            return new iD.Way({
                id: iD.Entity.id.fromOSM(wayStr, attrs.id.nodeValue),
                version: attrs.version.nodeValue,
                changeset: attrs.changeset.nodeValue,
                user: attrs.user.nodeValue,
                uid: attrs.uid.nodeValue,
                visible: attrs.visible.nodeValue,
                timestamp: attrs.timestamp.nodeValue,
                tags: getTags(obj),
                nodes: getNodes(obj)
            });
        },

        relation: function relationData(obj) {
            var attrs = obj.attributes;
            return new iD.Relation({
                id: iD.Entity.id.fromOSM(relationStr, attrs.id.nodeValue),
                version: attrs.version.nodeValue,
                changeset: attrs.changeset.nodeValue,
                user: attrs.user.nodeValue,
                uid: attrs.uid.nodeValue,
                visible: attrs.visible.nodeValue,
                timestamp: attrs.timestamp.nodeValue,
                tags: getTags(obj),
                members: getMembers(obj)
            });
        }
    };

    function parse(dom) {
        if (!dom || !dom.childNodes) return new Error('Bad request');

        var root = dom.childNodes[0],
            children = root.childNodes,
            entities = {};

        var i, o, l;
        for (i = 0, l = children.length; i < l; i++) {
            var child = children[i],
                parser = parsers[child.nodeName];
            if (parser) {
                o = parser(child);
                entities[o.id] = o;
            }
        }

        return entities;
    }

    function authenticated() {
        return oauth.authenticated();
    }

    // Generate Changeset XML. Returns a string.
    connection.changesetJXON = function(tags) {
        return {
            osm: {
                changeset: {
                    tag: _.map(tags, function(value, key) {
                        return { '@k': key, '@v': value };
                    }),
                    '@version': 0.3,
                    '@generator': 'iD'
                }
            }
        };
    };

    // Generate [osmChange](http://wiki.openstreetmap.org/wiki/OsmChange)
    // XML. Returns a string.
    connection.osmChangeJXON = function(userid, changeset_id, changes) {
        function nest(x, order) {
            var groups = {};
            for (var i = 0; i < x.length; i++) {
                var tagName = Object.keys(x[i])[0];
                if (!groups[tagName]) groups[tagName] = [];
                groups[tagName].push(x[i][tagName]);
            }
            var ordered = {};
            order.forEach(function(o) {
                if (groups[o]) ordered[o] = groups[o];
            });
            return ordered;
        }

        function rep(entity) {
            return entity.asJXON(changeset_id);
        }

        return {
            osmChange: {
                '@version': 0.3,
                '@generator': 'iD',
                'create': nest(changes.created.map(rep), ['node', 'way', 'relation']),
                'modify': nest(changes.modified.map(rep), ['node', 'way', 'relation']),
                'delete': _.extend(nest(changes.deleted.map(rep), ['relation', 'way', 'node']), {'@if-unused': true})
            }
        };
    };

    connection.putChangeset = function(changes, comment, imagery_used, callback) {
        oauth.xhr({
                method: 'PUT',
                path: '/api/0.6/changeset/create',
                options: { header: { 'Content-Type': 'text/xml' } },
                content: JXON.stringify(connection.changesetJXON({
                    imagery_used: imagery_used.join(';'),
                    comment: comment,
                    created_by: 'iD ' + iD.version
                }))
            }, function(err, changeset_id) {
                if (err) return callback(err);
                oauth.xhr({
                    method: 'POST',
                    path: '/api/0.6/changeset/' + changeset_id + '/upload',
                    options: { header: { 'Content-Type': 'text/xml' } },
                    content: JXON.stringify(connection.osmChangeJXON(user.id, changeset_id, changes))
                }, function(err) {
                    if (err) return callback(err);
                    oauth.xhr({
                        method: 'PUT',
                        path: '/api/0.6/changeset/' + changeset_id + '/close'
                    }, function(err) {
                        callback(err, changeset_id);
                    });
                });
            });
    };

    function userDetails(callback) {
        function done(err, user_details) {
            if (err) return callback(err);
            var u = user_details.getElementsByTagName('user')[0],
                img = u.getElementsByTagName('img'),
                image_url = '';
            if (img && img[0].getAttribute('href')) {
                image_url = img[0].getAttribute('href');
            }
            callback(undefined, connection.user({
                display_name: u.attributes.display_name.nodeValue,
                image_url: image_url,
                id: u.attributes.id.nodeValue
            }).user());
        }
        oauth.xhr({ method: 'GET', path: '/api/0.6/user/details' }, done);
    }

    function tileAlreadyLoaded(c) { return !loadedTiles[c.toString()] && !inflight[c.toString()]; }

    function abortRequest(i) { i.abort(); }

    function loadTile(e) {
        function done(err, g) {
            event.load(err, g);
        }
        bboxFromAPI(e.box, e.tile, done);
    }

    function loadTiles(projection, dimensions) {
        var scaleExtent = [16, 16],
            s = projection.scale(),
            tiles = d3.geo.tile()
                .scaleExtent(scaleExtent)
                .scale(s)
                .size(dimensions)
                .translate(projection.translate())(),
            z = Math.max(Math.log(s) / Math.log(2) - 8, 0),
            rz = Math.max(scaleExtent[0], Math.min(scaleExtent[1], Math.floor(z))),
            ts = 256 * Math.pow(2, z - rz),
            tile_origin = [
                s / 2 - projection.translate()[0],
                s / 2 - projection.translate()[1]];

        function apiExtentBox(c) {
            var x = (c[0] * ts) - tile_origin[0];
            var y = (c[1] * ts) - tile_origin[1];
            return {
                box: [
                    projection.invert([x, y]),
                    projection.invert([x + ts, y + ts])],
                tile: c
            };
        }

        _.filter(inflight, function(v, i) {
            var wanted = _.find(tiles, function(tile) {
                return i === tile.toString();
            });
            if (!wanted) delete inflight[i];
            return !wanted;
        }).map(abortRequest);

        tiles
            .filter(tileAlreadyLoaded)
            .map(apiExtentBox)
            .forEach(loadTile);
    }

    connection.userUrl = function(username) {
        return url + "/user/" + username;
    };

    connection.url = function(_) {
        if (!arguments.length) return url;
        url = _;
        oauth.url(_);
        event.auth();
        connection.flush();
        return connection;
    };

    connection.user = function(_) {
        if (!arguments.length) return user;
        user = _;
        return connection;
    };

    connection.flush = function() {
        _.forEach(inflight, abortRequest);
        loadedTiles = {};
        inflight = {};
        return connection;
    };

    connection.logout = function() {
        oauth.logout();
        event.auth();
        return connection;
    };

    connection.keys = function(_) {
        if (!arguments.length) return keys;
        keys = _;
        oauth.keys(keys);
        return connection;
    };

    connection.presetData = function(_) {
        if (!arguments.length) return presetData;
        presetData = _;
        return connection;
    };

    connection.authenticate = function(callback) {
        function done(err, res) {
            event.auth();
            if (callback) callback(err, res);
        }
        return oauth.authenticate(done);
    };

    connection.bboxFromAPI = bboxFromAPI;
    connection.changesetUrl = changesetUrl;
    connection.loadFromURL = loadFromURL;
    connection.loadTiles = _.debounce(loadTiles, 100);
    connection.userDetails = userDetails;
    connection.authenticated = authenticated;

    return d3.rebind(connection, event, 'on');
};<|MERGE_RESOLUTION|>--- conflicted
+++ resolved
@@ -4,11 +4,8 @@
         url = 'http://www.openstreetmap.org',
         connection = {},
         user = {},
-<<<<<<< HEAD
         version,
         presetData = iD.presetData(),
-=======
->>>>>>> 2ebc9381
         keys,
         inflight = {},
         loadedTiles = {},
