iD.ui.layerswitcher = function(context) {
    var event = d3.dispatch('cancel', 'save'),
        opacities = [1, 0.5, 0];

    var layers = iD.layers;

    function getSources() {
        var ext = context.map().extent();
        return layers.filter(function(layer) {
            return !layer.data.extent ||
                iD.geo.Extent(layer.data.extent).intersects(ext);
        });
    }

    function layerswitcher(selection) {

        var content = selection
            .append('div').attr('class', 'content fillD map-overlay hide');

        var button = selection
            .append('button')
            .attr('tabindex', -1)
            .attr('class', 'fillD')
            .attr('title', t('layerswitcher.description'))
            .html("<span class='layers icon'></span>")
            .on('click.layerswitcher-toggle', toggle);

        function show() { setVisible(true); }
        function hide() { setVisible(false); }
        function toggle() { setVisible(content.classed('hide')); }

        function setVisible(show) {
            button.classed('active', show);
            content.classed('hide', !show);
        }

        function clickoutside(selection) {
            selection.on('click.layerswitcher-inside', function() {
                return d3.event.stopPropagation();
            });
            context.container().on('click.layerswitcher-outside', hide);
        }

        var opa = content
            .append('div')
            .attr('class', 'opacity-options-wrapper');

        opa.append('h4').text(t('layerswitcher.title'));

        var opacityList = opa.append('ul')
            .attr('class', 'opacity-options');

        function setOpacity(d) {
            context.map().tilesurface
                .transition()
                .style('opacity', d)
                .attr('data-opacity', d);
            opacityList.selectAll('li')
                .classed('selected', false);
            d3.select(this)
                .classed('selected', true);
        }

        opacityList.selectAll('div.opacity')
            .data(opacities)
            .enter()
            .append('li')
                .attr('data-original-title', function(d) {
                    return t('layerswitcher.percent_brightness', { opacity: (d * 100) });
                })
                .on('click.set-opacity', setOpacity)
                .html("<div class='select-box'></div>")
                .call(bootstrap.tooltip().placement('top'))
                .append('div')
                    .attr('class', 'opacity')
                    .style('opacity', String);

        // Make sure there is an active selection by default
        opa.select('.opacity-options li:nth-child(2)').classed('selected', true);

        function selectLayer(d) {

            content.selectAll('a.layer')
                .classed('selected', function(d) {
                    return d === context.background().source();
                });

            var provided_by = context.container().select('#attribution .provided-by')
                .html('');

            if (d.data.terms_url) {
                provided_by.append('a')
                    .attr('href', (d.data.terms_url || ''))
                    .classed('disabled', !d.data.terms_url)
                    .text(' provided by ' + (d.data.sourcetag || d.data.name));
            } else {
                provided_by
                    .text(' provided by ' + (d.data.sourcetag || d.data.name));
            }

        }

        function clickSetSource(d) {
            d3.event.preventDefault();
            if (d.data.name === 'Custom') {
                var configured = d();
                if (!configured) return;
                d = configured;
            }
            context.background().source(d);
            context.history().imagery_used(d.data.sourcetag || d.data.name);
            context.redraw();
            selectLayer(d);
        }

        var layerList = content
            .append('ul')
            .attr('class', 'toggle-list fillL');

        function update() {
            var layerLinks = layerList.selectAll('a.layer')
                .data(getSources(), function(d) {
                    return d.data.name;
                });
            layerLinks.exit().remove();
            layerLinks.enter()
                .append('li')
                .append('a')
                    .attr('data-original-title', function(d) {
                        return d.data.description || '';
                    })
                    .attr('href', '#')
                    .attr('class', 'layer')
                    .text(function(d) {
                        return d.data.name;
                    })
<<<<<<< HEAD
                    .each(function(d) {
                        // only set tooltips for layers with tooltips
                        if (d.data.description) {
                            d3.select(this).call(bootstrap.tooltip().placement('right'));
=======
                    .call(bootstrap.tooltip().placement('right'))
                    .on('click.set-source', function(d) {
                        d3.event.preventDefault();
                        if (d.name === 'Custom') {
                            var configured = d.source();
                            if (!configured) return;
                            d.source = configured;
                            d.name = 'Custom (' + d.source.template + ')';
>>>>>>> 4a07c42d
                        }
                    })
                    .on('click.set-source', clickSetSource)
                    .insert('span')
                    .attr('class','icon toggle');
            selectLayer(context.background().source());
        }

        context.map().on('move.layerswitcher-update', _.debounce(update, 1000));

        var adjustments = content
            .append('div')
            .attr('class', 'adjustments pad1');

        var directions = [
            ['left', [-1, 0]],
            ['top', [0, -1]],
            ['right', [1, 0]],
            ['bottom', [0, 1]]];

        function nudge(d) {
            context.background().nudge(d[1]);
            context.redraw();
        }

        adjustments.append('a')
            .text(t('layerswitcher.fix_misalignment'))
            .attr('href', '#')
            .classed('alignment-toggle', true)
            .classed('expanded', false)
            .on('click', function() {
                var exp = d3.select(this).classed('expanded');
                if (!exp) {
                    nudge_container.style('display', 'block');
                } else {
                    nudge_container.style('display', 'none');
                }
                d3.select(this).classed('expanded', !exp);
                d3.event.preventDefault();
            });

        var nudge_container = adjustments
            .append('div')
            .attr('class', 'nudge-container')
            .style('display', 'none');

        nudge_container.selectAll('button')
            .data(directions).enter()
            .append('button')
            .attr('class', function(d) { return d[0] + ' nudge'; })
            .text(function(d) { return d[0]; })
            .on('click', nudge);

        nudge_container.append('button')
            .text(t('layerswitcher.reset'))
            .attr('class', 'reset')
            .on('click', function() {
                context.background().offset([0, 0]);
                context.redraw();
            });

        selection.call(clickoutside);
        selectLayer(context.background().source());
    }

    return d3.rebind(layerswitcher, event, 'on');
};<|MERGE_RESOLUTION|>--- conflicted
+++ resolved
@@ -108,7 +108,13 @@
                 d = configured;
             }
             context.background().source(d);
-            context.history().imagery_used(d.data.sourcetag || d.data.name);
+            if (d.data.name === 'Custom (customized)') {
+                context.history()
+                    .imagery_used('Custom (' + d.data.template + ')');
+            } else {
+                context.history()
+                    .imagery_used(d.data.sourcetag || d.data.name);
+            }
             context.redraw();
             selectLayer(d);
         }
@@ -134,21 +140,10 @@
                     .text(function(d) {
                         return d.data.name;
                     })
-<<<<<<< HEAD
                     .each(function(d) {
                         // only set tooltips for layers with tooltips
                         if (d.data.description) {
                             d3.select(this).call(bootstrap.tooltip().placement('right'));
-=======
-                    .call(bootstrap.tooltip().placement('right'))
-                    .on('click.set-source', function(d) {
-                        d3.event.preventDefault();
-                        if (d.name === 'Custom') {
-                            var configured = d.source();
-                            if (!configured) return;
-                            d.source = configured;
-                            d.name = 'Custom (' + d.source.template + ')';
->>>>>>> 4a07c42d
                         }
                     })
                     .on('click.set-source', clickSetSource)
