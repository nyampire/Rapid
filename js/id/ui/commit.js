iD.ui.Commit = function(context) {
    var event = d3.dispatch('cancel', 'save', 'fix');

    function zipSame(d) {
        var c = [], n = -1;
        for (var i = 0; i < d.length; i++) {
            var desc = {
                name: d[i].friendlyName(),
                type: d[i].type,
                count: 1,
                tagText: iD.util.tagText(d[i])
            };
            if (c[n] &&
                c[n].name == desc.name &&
                c[n].tagText == desc.tagText) {
                c[n].count++;
            } else {
                c[++n] = desc;
            }
        }
        return c;
    }

    function commit(selection) {

        function changesLength(d) { return changes[d].length; }

        var changes = selection.datum(),
            connection = changes.connection,
            user = connection.user(),
            header = selection.append('div').attr('class', 'header modal-section fillL'),
            body = selection.append('div').attr('class', 'body');

        header.append('h2')
            .text(t('commit.title'));

        var commentSection = body.append('div')
            .attr('class', 'modal-section fillD');

        var commentField = commentSection.append('textarea')
            .attr('class', 'changeset-comment')
            .attr('placeholder', t('commit.description_placeholder'))
            .property('value',  context.storage('comment') || '');

        commentField.node().select();

        var userLink = d3.select(document.createElement('div'));

        userLink.append('a')
            .attr('class','user-info')
            .text(user.display_name)
            .attr('href', connection.url() + '/user/' + user.display_name)
            .attr('target', '_blank');

        if (user.image_url) {
<<<<<<< HEAD
            user_link
                .append('img')
                    .attr('src', user.image_url)
                    .attr('class', 'icon icon-pre-text user-icon');
=======
            userLink.append('img')
                .attr('src', user.image_url)
                .attr('class', 'icon icon-pre-text user-icon');
>>>>>>> 2ebc9381
        }

        commentSection.append('p')
            .attr('class', 'commit-info')
            .html(t('commit.upload_explanation', {user: userLink.html()}));

        // Confirm / Cancel Buttons
        var buttonWrap = commentSection.append('div')
            .attr('class', 'buttons cf')
            .append('div')
            .attr('class', 'button-wrap joined col4');

        var saveButton = buttonWrap.append('button')
            .attr('class', 'save action col6 button')
            .on('click.save', function() {
                var comment = commentField.node().value;
                localStorage.comment = comment;
                event.save({
                    comment: comment
                });
            });

        saveButton.append('span')
            .attr('class', 'label')
            .text(t('commit.save'));

        var cancelButton = buttonWrap.append('button')
            .attr('class', 'cancel col6 button')
            .on('click.cancel', function() {
                event.cancel();
            });

        cancelButton.append('span')
            .attr('class', 'label')
            .text(t('commit.cancel'));

        var warnings = body.selectAll('div.warning-section')
            .data(iD.validate(changes, context.graph()))
            .enter()
            .append('div')
            .attr('class', 'modal-section warning-section fillL');

        warnings.append('h3')
            .text(t('commit.warnings'));

        var warningLi = warnings.append('ul')
            .attr('class', 'changeset-list')
            .selectAll('li')
            .data(function(d) { return d; })
            .enter()
            .append('li');

        warningLi.append('button')
            .attr('class', 'minor')
            .on('click', event.fix)
            .append('span')
            .attr('class', 'icon warning');

        warningLi.append('strong').text(function(d) {
            return d.message;
        });

        var section = body.selectAll('div.commit-section')
            .data(['modified', 'deleted', 'created'].filter(changesLength))
            .enter()
            .append('div')
            .attr('class', 'commit-section modal-section fillL2');

        section.append('h3')
            .text(function(d) { return t('commit.' + d); })
            .append('small')
            .attr('class', 'count')
            .text(changesLength);

        var li = section.append('ul')
            .attr('class', 'changeset-list')
            .selectAll('li')
            .data(function(d) { return zipSame(changes[d]); })
            .enter()
            .append('li');

        li.append('strong')
            .text(function(d) {
                return (d.count > 1) ? d.type + 's ' : d.type + ' ';
            });

        li.append('span')
            .text(function(d) { return d.name; })
            .attr('title', function(d) { return d.tagText; });

        li.filter(function(d) { return d.count > 1; })
            .append('span')
            .attr('class', 'count')
            .text(function(d) { return d.count; });
    }

    return d3.rebind(commit, event, 'on');
};<|MERGE_RESOLUTION|>--- conflicted
+++ resolved
@@ -53,16 +53,9 @@
             .attr('target', '_blank');
 
         if (user.image_url) {
-<<<<<<< HEAD
-            user_link
-                .append('img')
-                    .attr('src', user.image_url)
-                    .attr('class', 'icon icon-pre-text user-icon');
-=======
             userLink.append('img')
                 .attr('src', user.image_url)
                 .attr('class', 'icon icon-pre-text user-icon');
->>>>>>> 2ebc9381
         }
 
         commentSection.append('p')
