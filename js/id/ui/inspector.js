iD.ui.inspector = function() {
    var event = d3.dispatch('changeTags', 'close'),
        taginfo = iD.taginfo(),
        initial = false,
        graph,
        tagList;

    function inspector(selection) {
        var entity = selection.datum();

        var inspector = selection.append('div')
            .attr('class','inspector content');

        inspector.append('div')
            .attr('class', 'head inspector-inner fillL')
            .call(drawHead);

        var inspectorbody = inspector.append('div')
            .attr('class', 'inspector-body');

        var inspectorwrap = inspectorbody.append('div')
            .attr('class', 'inspector-inner tag-wrap fillL2');

        inspectorwrap.append('h4')
            .text('Edit tags');

        tagList = inspectorwrap.append('ul');

        inspectorwrap
            .append('div')
            .attr('class', 'add-tag-row')
            .append('button')
                .attr('class', 'add-tag')
                .text('+ Add New Tag')
                .on('click', function() {
                    addTag();
                    focusNewKey();
                });

        drawTags(entity.tags);

        inspectorbody.append('div')
            .attr('class', 'inspector-buttons pad1 fillD')
            .call(drawButtons);
    }

    function drawHead(selection) {
        var entity = selection.datum();

        var h2 = selection.append('h2');

        h2.append('span')
            .attr('class', 'icon big icon-pre-text big-' + entity.geometry(graph));

        h2.append('span')
            .text(entity.friendlyName());
    }

    function drawButtons(selection) {
        var entity = selection.datum();

        var inspectorButtonWrap = selection.append('div')
                .attr('class','button-wrap joined fl');

        var inspectorButton1 = inspectorButtonWrap.append('button')
                .attr('class', 'apply col6 action')
                .on('click', apply);

            inspectorButton1.append('span').attr('class','icon icon-pre-text apply');
            inspectorButton1.append('span').attr('class','label').text('Okay');

        var minorButtons = selection.append('div').attr('class','minor-buttons fl');

            minorButtons.append('a')
                .attr('href', 'http://www.openstreetmap.org/browse/' + entity.type + '/' + entity.osmId())
                .attr('target', '_blank')
                .text('View on OSM');
<<<<<<< HEAD

            if (entity.type === 'way') {
                minorButtons.append('a')
                    .attr('href', '#')
                    .text('Reverse Direction')
                    .on('click', function() { event.reverseWay(entity); });
            }

            if (entity.geometry(graph) === 'vertex') {
                minorButtons.append('a')
                    .attr('href', '#')
                    .text('Split Way')
                    .on('click', function() { event.splitWay(entity); });

                minorButtons.append('a')
                    .attr('href', '#')
                    .text('Unjoin')
                    .on('click', function() { event.unjoin(entity); });
            }

=======
>>>>>>> d6d1709e
    }

    function drawTags(tags) {
        var entity = tagList.datum();

        tags = d3.entries(tags);

        if (!tags.length) {
            tags = [{key: '', value: ''}];
        }

        var li = tagList.html('')
            .selectAll('li')
            .data(tags, function(d) { return d.key; });

        li.exit().remove();

        var row = li.enter().append('li')
            .attr('class', 'tag-row');

        var inputs = row.append('div')
            .attr('class', 'input-wrap');

        inputs.append('input')
            .property('type', 'text')
            .attr('class', 'key')
            .attr('maxlength', 255)
            .property('value', function(d) { return d.key; })
            .on('change', function(d) { d.key = this.value; });

        inputs.append('input')
            .property('type', 'text')
            .attr('class', 'value')
            .attr('maxlength', 255)
            .property('value', function(d) { return d.value; })
            .on('change', function(d) { d.value = this.value; })
            .on('keydown.push-more', pushMore);

        inputs.each(bindTypeahead);

        var removeBtn = row.append('button')
            .attr('tabindex', -1)
            .attr('class','remove minor')
            .on('click', removeTag);

        removeBtn.append('span')
            .attr('class', 'icon remove');

        var helpBtn = row.append('button')
            .attr('tabindex', -1)
            .attr('class', 'tag-help minor')
            .on('click', function(d) {
                var params = _.extend({}, d, {
                    geometry: entity.geometry(graph)
                });
                if (d.key && d.value) {
                    taginfo.docs(params, function(err, docs) {
                        var en;
                        if (!err && docs) {
                            en = _.find(docs, function(d) {
                                return d.lang == 'en';
                            });
                        }
                        if (en) {
                            var types = [];
                            if (en.on_area) types.push('area');
                            if (en.on_node) types.push('point');
                            if (en.on_way) types.push('line');
                            en.types = types;
                            iD.ui.modal()
                                .select('.content')
                                .datum(en)
                                .call(iD.ui.tagReference);
                        } else {
                            iD.ui.flash()
                                .select('.content')
                                .append('h3')
                                .text('This is no documentation available for this tag combination');
                        }
                    });
                } else if (d.key) {
                    taginfo.values(params, function(err, values) {
                        if (!err && values.data.length) {
                            iD.ui.modal()
                                .select('.content')
                                .datum({
                                    data: values.data,
                                    title: 'Key:' + params.key,
                                    geometry: params.geometry
                                })
                                .call(iD.keyReference);
                        } else {
                            iD.ui.flash()
                                .select('.content')
                                .append('h3')
                                .text('This is no documentation available for this key');
                        }
                    });
                }
            });

        helpBtn.append('span')
            .attr('class', 'icon inspect');

        if (initial && tags.length === 1 &&
            tags[0].key === '' && tags[0].value === '') {
            focusNewKey();
        }

        return li;
    }

    function pushMore() {
        if (d3.event.keyCode === 9 &&
            tagList.selectAll('li:last-child input.value').node() === this) {
            addTag();
        }
    }

    function bindTypeahead() {
        var entity = tagList.datum(),
            geometry = entity.geometry(graph),
            row = d3.select(this),
            key = row.selectAll('.key'),
            value = row.selectAll('.value');

        function sort(value, data) {
            var sameletter = [],
                other = [];
            for (var i = 0; i < data.length; i++) {
                if (data[i].value.substring(0, value.length) === value) {
                    sameletter.push(data[i]);
                } else {
                    other.push(data[i]);
                }
            }
            return sameletter.concat(other);
        }

        key.call(d3.typeahead()
            .data(_.debounce(function(_, callback) {
                taginfo.keys({
                    geometry: geometry,
                    query: key.property('value')
                }, function(err, data) {
                    if (!err) callback(sort(key.property('value'), data));
                });
            }, 500)));

        value.call(d3.typeahead()
            .data(_.debounce(function(_, callback) {
                taginfo.values({
                    key: key.property('value'),
                    geometry: geometry,
                    query: value.property('value')
                }, function(err, data) {
                    if (!err) callback(sort(value.property('value'), data));
                });
            }, 500)));
    }

    function focusNewKey() {
        tagList.selectAll('li:last-child input.key').node().focus();
    }

    function addTag() {
        var tags = inspector.tags();
        tags[''] = '';
        drawTags(tags);
    }

    function removeTag(d) {
        var tags = inspector.tags();
        delete tags[d.key];
        drawTags(tags);
    }

    function apply(entity) {
        event.changeTags(entity, inspector.tags());
        event.close(entity);
    }

    inspector.tags = function(tags) {
        if (!arguments.length) {
            tags = {};
            tagList.selectAll('li').each(function() {
                var row = d3.select(this),
                    key = row.selectAll('.key').property('value'),
                    value = row.selectAll('.value').property('value');
                if (key !== '') tags[key] = value;
            });
            return tags;
        } else {
            drawTags(tags);
        }
    };

    inspector.initial = function(_) {
        initial = _;
        return inspector;
    };

    inspector.graph = function(_) {
        graph = _;
        return inspector;
    };

    return d3.rebind(inspector, event, 'on');
};<|MERGE_RESOLUTION|>--- conflicted
+++ resolved
@@ -75,29 +75,6 @@
                 .attr('href', 'http://www.openstreetmap.org/browse/' + entity.type + '/' + entity.osmId())
                 .attr('target', '_blank')
                 .text('View on OSM');
-<<<<<<< HEAD
-
-            if (entity.type === 'way') {
-                minorButtons.append('a')
-                    .attr('href', '#')
-                    .text('Reverse Direction')
-                    .on('click', function() { event.reverseWay(entity); });
-            }
-
-            if (entity.geometry(graph) === 'vertex') {
-                minorButtons.append('a')
-                    .attr('href', '#')
-                    .text('Split Way')
-                    .on('click', function() { event.splitWay(entity); });
-
-                minorButtons.append('a')
-                    .attr('href', '#')
-                    .text('Unjoin')
-                    .on('click', function() { event.unjoin(entity); });
-            }
-
-=======
->>>>>>> d6d1709e
     }
 
     function drawTags(tags) {
