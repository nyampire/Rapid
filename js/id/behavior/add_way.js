--- conflicted
+++ resolved
@@ -1,29 +1,6 @@
-<<<<<<< HEAD
-iD.behavior.AddWay = function(mode) {
-    var map = mode.map,
-        history = mode.history,
-        controller = mode.controller,
-        event = d3.dispatch('startFromNode', 'startFromWay', 'start'),
-        draw;
-
-    function add(datum) {
-        if (datum.type === 'node') {
-            event.startFromNode(datum);
-        } else if (datum.type === 'way') {
-            var choice = iD.geo.chooseIndex(datum, d3.mouse(map.surface.node()), map);
-            event.startFromWay(datum, choice.loc, choice.index);
-        } else if (datum.midpoint) {
-            var way = history.graph().entity(datum.way);
-            event.startFromWay(way, datum.loc, datum.index);
-        } else {
-            event.start(map.mouseCoordinates());
-        }
-    }
-=======
 iD.behavior.AddWay = function(context) {
     var event = d3.dispatch('start', 'startFromWay', 'startFromNode'),
         draw = iD.behavior.Draw(context);
->>>>>>> 2ebc9381
 
     var addWay = function(surface) {
         draw.on('click', event.start)
@@ -57,13 +34,5 @@
         context.enter(iD.modes.Browse(context));
     };
 
-<<<<<<< HEAD
-    draw = iD.behavior.Draw()
-        .on('add', add)
-        .on('cancel', addWay.cancel)
-        .on('finish', addWay.cancel);
-
-=======
->>>>>>> 2ebc9381
     return d3.rebind(addWay, event, 'on');
 };